#Custom Properties

<<<<<<< HEAD
One of the most powerful features of *SKTiled* is the ability to exploit Tiled's custom properties for most objects. 
=======
One of the most powerful features of **SKTiled** is the ability to exploit Tiled's custom properties for most objects. 
>>>>>>> 0eeeaf0f
All objects that conform to the [`SKTiledObject`](Protocols/SKTiledObject.html) protocol have methods for parsing Tiled object properties. Tiled property values are all encoded as strings. **SKTiled** will attempt to parse the intended type, but be sure to check the type of property you are querying.

If you are using the v0.17 of Tiled or newer, **SKTiled** supports the new **color** and **file** property types (values are stored as strings internally anyway, which *SKTiled* already supports). The custom color/file types listed above will also be parsed if they are created as string types in Tiled.


    SKTilemap:
      name                (String)    - map name.
      hidden              (Bool)      - hide the map.
      worldScale          (Float)     - world starting scale.
      debug               (Bool)      - debug mode.                                       (debug)      
      gridColor           (Color)     - hex string used for visualizing the tile grid.    (debug)
      gridOpacity         (Float)     - grid overlay opactity.                            (debug)    
      frameColor          (Color)     - hex string used for visualizing the bounding box. (debug)
      highlightColor      (Color)     - hex string used for highlighting tiles.           (debug)
      zPosition           (Float)     - initial zPosition.
      allowMovement       (Bool)      - scene camera movement enabled.
      allowZoom           (Bool)      - scene camera zoom enabled.
      showObjects         (Bool)      - globally show/hide objects in all object groups.
      tileOverlap         (Float)     - tile overlap amount.
      maxZoom             (Float)     - maximum camera zoom.
      minZoom             (Float)     - minimum camera zoom.
      ignoreBackground    (Bool)      - ignore Tiled background color.
      antialiasLines      (Bool)      - antialias lines.
      autoResize          (Bool)      - automatically resize the map to best fit the view.
      xGravity            (Float)     - gravity in x.
      yGravity            (Float)     - gravity in y.
      cropAtBoundary      (Bool)      - crop the map at boundaries.**

    TiledLayerObject:
      antialiasing        (Bool)      - antialias lines.
      hidden              (Bool)      - hide the layer.
      color               (String)    - hex string to override color.
      gridColor           (Color)     - hex string used for visualizing the tile grid.
      backgroundColor     (Color)     - hex string used for visualizing the tile grid.
      zPosition           (Float)     - used to manually override layer zPosition.
      isDynamic           (Bool)      - creates a collision object from the layer's border. 

    SKObjectGroup:
      lineWidth           (Float)     - object line width.
      showNames           (Bool)      - display object names.
      showObjects         (Bool)      - globally show/hide objects.
      isDynamic           (Bool)      - automatically create objects as dynamic bodies

    SKImageLayer:
      frame               (File)      - image layer animation frame.
      duration            (Float)     - frame duration.

    SKTilesetData:
      collisionSize       (Float)     - used to add collision to the tile.
      collisionShape      (Int)       - 0 = rectangle, 1 = circle.
      nodeClass           (String)    - tile node class.**

    SKTileObject:
      hidden              (Bool)      - hide the object.
      color               (String)    - hex string to override object color.
      lineWidth           (Float)     - object line width.
      nodeClass           (String)    - object node class**
      isDynamic           (Bool)      - object is dynamic.
      isCollider          (Bool)      - object is passive collision object.
      mass                (Float)     - physics mass.
      friction            (Float)     - physics friction.
      restitution         (Float)     - physics 'bounciness'.
      linearDamping       (Float)     - physics linear damping.
      angularDamping      (Float)     - physics angular damping.

    ** not yet implemented


<<<<<<< HEAD
 Next: [GameplayKit](gameplaykit.html) - [Index](Tutorial.html)
=======
<!--- Next: [GameplayKit](gameplaykit.html) - [Index](Tutorial.html) --->

 Next: [Debugging](debugging.html) - [Index](Tutorial.html)
>>>>>>> 0eeeaf0f
<|MERGE_RESOLUTION|>--- conflicted
+++ resolved
@@ -1,10 +1,6 @@
 #Custom Properties
 
-<<<<<<< HEAD
-One of the most powerful features of *SKTiled* is the ability to exploit Tiled's custom properties for most objects. 
-=======
 One of the most powerful features of **SKTiled** is the ability to exploit Tiled's custom properties for most objects. 
->>>>>>> 0eeeaf0f
 All objects that conform to the [`SKTiledObject`](Protocols/SKTiledObject.html) protocol have methods for parsing Tiled object properties. Tiled property values are all encoded as strings. **SKTiled** will attempt to parse the intended type, but be sure to check the type of property you are querying.
 
 If you are using the v0.17 of Tiled or newer, **SKTiled** supports the new **color** and **file** property types (values are stored as strings internally anyway, which *SKTiled* already supports). The custom color/file types listed above will also be parsed if they are created as string types in Tiled.
@@ -73,10 +69,6 @@
     ** not yet implemented
 
 
-<<<<<<< HEAD
- Next: [GameplayKit](gameplaykit.html) - [Index](Tutorial.html)
-=======
 <!--- Next: [GameplayKit](gameplaykit.html) - [Index](Tutorial.html) --->
 
- Next: [Debugging](debugging.html) - [Index](Tutorial.html)
->>>>>>> 0eeeaf0f
+ Next: [Debugging](debugging.html) - [Index](Tutorial.html)