--- conflicted
+++ resolved
@@ -3,24 +3,16 @@
 - [Object Types](#object-types)
 - [Dynamics](#dynamics)
 
-<<<<<<< HEAD
-The [`SKTileObject`](Classes/SKTileObject.html) class represents a vector object in a object group layer. **SKTiled** objects just as they are in Tiled:
-=======
 By default, objects are not shown when rendered in **SKTiled**. To enable them, set the `SKTilemap.showObjects` global attribute. This override has the advantage of allowing you to work in your Tiled scene with objects visible, but not see them in your game view.
 
 The [`SKTileObject`](Classes/SKTileObject.html) class represents a vector object in a object group layer. **SKTiled** renders all Tiled object types:
->>>>>>> 0eeeaf0f
 
 - Rectangle
 - Ellipse
 - Polygon
 - Polyline
 
-<<<<<<< HEAD
-[`SKTileObject`](Classes/SKTileObject.html) objects are subclasses of `SKShapeNode`. Each object is drawn from the `SKTileObject.points` property.
-=======
 [`SKTileObject`](Classes/SKTileObject.html) objects are subclasses of `SKShapeNode`. Each object's path is drawn from the `SKTileObject.points` property.
->>>>>>> 0eeeaf0f
 
 
 ## Object Types
