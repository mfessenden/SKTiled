--- conflicted
+++ resolved
@@ -1,6 +1,6 @@
 ![SKTiled](images/Header-@1x.png)
 
-> SKTiled is a lightweight framework for using [Tiled](http://www.mapeditor.org) files with Apple's SpriteKit.
+> SKTiled is a Swift framework for using [Tiled](http://www.mapeditor.org) content with Apple's SpriteKit.
 
 [![Swift Version][swift-image]][swift-url]
 [![Build Status][travis-image]][travis-url]
@@ -10,7 +10,7 @@
 [![CocoaPods Compatible][pod-image]][pod-url]
 
 
-**SKTiled** is a Swift framework for using [Tiled](http://www.mapeditor.org) files with Apple's SpriteKit, allowing the creation of game assets from Tiled's .tmx files. Inspired by [TilemapKit](http://tilemapkit.com) and written purely in Swift, I began working on this for a project after the development of TilemapKit was halted. Initially created as an exercise to learn Apple's new programming language, I've decided to open-source it in case others find it helpful.
+**SKTiled** is a Swift framework for using [Tiled](http://www.mapeditor.org) content with [Apple's SpriteKit][spritekit-url], allowing the creation of game assets from Tiled's .tmx files. Inspired by [TilemapKit](http://tilemapkit.com) and written purely in Swift, I began working on this for a project after the development of TilemapKit was halted. Initially created as an exercise to learn Apple's new programming language, I've decided to open-source it in case others find it helpful.
 
 
 ![macOS Demo](images/demo-macos-iso.png)
@@ -21,23 +21,18 @@
 ## Features
 
 - [x] iOS & macOS versions
+- [ ] tvOS version
 - [x] parses inline & external tilesets
 - [x] translates custom properties for maps, layers, objects & tiles
 - [x] renders all projections: (orthogonal, isometric, hexagonal & isometric staggered)
-- [x] renders all layer types: (tile, object, image)
+- [x] renders all layer types: (tile, object, image, group)
 - [x] supports all compression types: (base64, zlib, gzip)
 - [x] renders animated and fliped tiles
-<<<<<<< HEAD
-- [ ] pre-load tilesets
-- [ ] multi-threaded rendering
-- [x] group nodes
-=======
 - [x] pre-loading of tilesets
 - [x] group nodes
 - [x] tile objects
 - [ ] text objects
 - [x] custom tile classes (iOS10, macOS 10.11+)
->>>>>>> 3e4f0b3c
 - [ ] generate GKGridGraph graphs from custom attributes (iOS10, macOS 10.11+)
 - [ ] user-definable cost properties for GKGridGraph nodes (iOS10, macOS 10.11+)
 
@@ -53,21 +48,13 @@
 
 For Carthage installation, create a Cartfile in the root of your project:
 
-<<<<<<< HEAD
-    github "mfessenden/SKTiled" ~> 1.12
-=======
     github "mfessenden/SKTiled" ~> 1.14
->>>>>>> 3e4f0b3c
 
 
 For CocoaPods, install via a reference in your podfile:
 
     pod 'SKTiled', '~> 1.14'
 
-<<<<<<< HEAD
-    pod 'SKTiled', '~> 1.12'
-=======
->>>>>>> 3e4f0b3c
 
 ## Usage
 
@@ -78,14 +65,14 @@
     scene.addChild(tilemap)
 }
 ```
-Once loaded, the rendered `SKTilemap` node reflects the various properties defined in the originating scene:
+Once loaded, the rendered [`SKTilemap`][sktilemap-url] node reflects the various properties defined in the originating scene:
 
 - `SKTilemap.size`: size of the map in tiles.
 - `SKTilemap.tileSize`: size of individual tiles.
 - `SKTilemap.orientation`: map orientation (ie orthogonal, isometric, etc).
 
 
-The `SKTilemap` node also allows access to child layers, tilesets, objects and individual tiles.
+The [`SKTilemap`][sktilemap-url] node also allows access to child layers, tilesets, objects and individual tiles.
 
 ### Working with Layers
 
@@ -95,7 +82,7 @@
 - object groups contain vector shape objects
 - image layers display a single image
 
-All **SKTiled** layer types are subclasses of the `TiledLayerObject` class and provide access to coordinate transformation and positioning information. Additionally, every layer type can have individual offset transforms and rendering flags.  
+All **SKTiled** layer types are subclasses of the [`TiledLayerObject`][tiledlayerobject-url] class and provide access to coordinate transformation and positioning information. Additionally, every layer type can have individual offset transforms and rendering flags.  
 
 Layers can be accessed by type, name or index:
 
@@ -120,14 +107,14 @@
 
 ### Working with Tiles
 
-There are a number of ways to access and work with tile objects. Tiles can be queried from the `SKTilemap` node, or the parent `SKTileLayer` layer:
+There are a number of ways to access and work with tile objects. Tiles can be queried from the [`SKTilemap`][sktilemap-url] node, or the parent [`SKTileLayer`][sktilelayer-url] layer:
 
 ```swift
 // access a tile via CGPoint
 let tileCoord = CGPoint(x: 7, y: 12)
 let tile = groundLayer.tileAt(coord: tileCoord)
 
-// access a tile with integer coordinates
+// access a tile via integer coordinates
 let tile = groundLayer.tileAt(7, 12)
 ```
 
@@ -139,7 +126,7 @@
     // do something fiery here...
 }
 
-// query tiles from all layers
+// query tiles at a specific coordinate (all layers)
 let tiles = tilemap.tilesAt(2, 4)
 ```
 
@@ -153,7 +140,7 @@
 
 ### Working with Objects
 
-`SKTileObject` objects can be queried from both the `SKTilemap` and `SKObjectGroup` nodes:
+`SKTileObject` objects can be queried from both the [`SKTilemap`][sktilemap-url] and [`SKObjectGroup`][skobjectgroup-url] nodes:
 
 ```swift
 let allObjects = tilemap.getObjects()
@@ -166,7 +153,7 @@
 
 ### Acessing Tile Data
 
-The `SKTilemap` node stores an array of individual tilesets parsed from the original **Tiled** document. Individual tile data is accessible from either the `SKTileSet` object:
+The [`SKTilemap`][sktilemap-url] node stores an array of individual tilesets parsed from the original **Tiled** document. Individual tile data is accessible from either the [`SKTileSet`][sktileset-url] object:
 
 ```swift
 let tileSet = tilemap.getTileset("spritesheet-16x16")
@@ -174,7 +161,7 @@
 let tileData = tileSet.getTileData(globalID: 177)
 ```
 
-and the parent `SKTilemap`:
+and the parent [`SKTilemap`][sktilemap-url]:
 
 ```swift
 let tileData = tilemap.getTileData(globalID: 177)
@@ -183,7 +170,7 @@
 
 ## Adding Nodes
 
-Tile data includes texture data, and `SKTile` objects are `SKSpriteNode` subclasses that can be initialized with tileset data:
+Tile data includes texture data, and [`SKTile`][sktile-url] objects are [`SKSpriteNode`][skspritenode-url] subclasses that can be initialized with tileset data:
 
 ```swift
 let newTile = SKTile(data: tileData)
@@ -197,7 +184,7 @@
 tile.position = tilePoint
 ```
 
-New nodes (any `SKNode` type) can be added directly to any layer. All `TiledLayerObject` layer types have expanded convenience methods for adding child nodes with coordinates and z-position.
+New nodes (any [`SKNode`][sknode-url] type) can be added directly to any layer. All [`TiledLayerObject`][tiledlayerobject-url] layer types have expanded convenience methods for adding child nodes with coordinates and z-position.
 
 ```swift
 let newNode = SKNode()
@@ -213,7 +200,7 @@
 
 ## Animated Tiles
 
-Tiles with animation will animate automatically; animated tiles can be accesssed from the either the `SKTilemap` node or the parent layer. The `SKTile.pauseAnimation` property can stop/start animations:
+Tiles with animation will animate automatically; animated tiles can be accesssed from the either the [`SKTilemap`][sktilemap-url] node or the parent layer. The `SKTile.pauseAnimation` property can stop/start animations:
 
 ```swift
 // get all animated tiles, including nested layers
@@ -231,7 +218,7 @@
 
 ## Custom Properties
 
-Custom properties are supported on all object types. All **SKTiled** objects conform to the `SKTiledObject` protocol and allow access to and parsing of custom properties.
+Custom properties are supported on all object types. All **SKTiled** objects conform to the [`SKTiledObject`][sktiledobject-url] protocol and allow access to and parsing of custom properties.
 
 Any property added to an object in **Tiled** will be translated and stored in the `SKTiledObject.properties` dictionary.
 
@@ -264,7 +251,7 @@
 - [Clint Bellanger: Isometric Tiles Math](http://clintbellanger.net/articles/isometric_math)
 
 
-[swift-image]:https://img.shields.io/badge/Swift-3.0-brightgreen.svg
+[swift-image]:https://img.shields.io/badge/Swift-3.1-brightgreen.svg
 [swift-url]: https://swift.org/
 [license-image]:https://img.shields.io/badge/License-MIT-blue.svg
 [license-url]:https://github.com/mfessenden/SKTiled/blob/master/LICENSE
@@ -275,4 +262,23 @@
 [carthage-image]:https://img.shields.io/badge/Carthage-compatible-4BC51D.svg
 [carthage-url]:https://github.com/Carthage/Carthage
 [pod-image]:https://img.shields.io/cocoapods/v/SKTiled.svg
-[pod-url]:https://cocoapods.org/pods/SKTiled+[pod-url]:https://cocoapods.org/pods/SKTiled
+
+<!--- Documentation --->
+
+[sktiled-doc-url]:https://mfessenden.github.io/SKTiled
+[sktilemap-url]:https://mfessenden.github.io/SKTiled/Classes/SKTilemap.html
+[sktiledobject-url]:https://mfessenden.github.io/SKTiled/Protocols/SKTiledObject.html
+[sktile-url]:https://mfessenden.github.io/SKTiled/Classes/SKTile.html
+[skobjectgroup-url]:https://mfessenden.github.io/SKTiled/Classes/SKObjectGroup.html
+[tiledlayerobject-url]:https://mfessenden.github.io/SKTiled/Classes/TiledLayerObject.html
+[sktilelayer-url]:https://mfessenden.github.io/SKTiled/Classes/SKTileLayer.html
+[sktileobject-url]:https://mfessenden.github.io/SKTiled/Classes/SKTileObject.html
+[sktileset-url]:https://mfessenden.github.io/SKTiled/Classes/SKTileset.html
+
+<!--- Apple --->
+
+[spritekit-url]:https://developer.apple.com/documentation/spritekit
+[sknode-url]:https://developer.apple.com/documentation/spritekit/sknode
+[skspritenode-url]:https://developer.apple.com/documentation/spritekit/skspritenode
+[skscene-url]:https://developer.apple.com/documentation/spritekit/skscene