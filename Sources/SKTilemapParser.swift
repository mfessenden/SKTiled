//
//  SKTilemapParser.swift
//  SKTiled
//
//  Created by Michael Fessenden on 3/21/16.
//  Copyright © 2016 Michael Fessenden. All rights reserved.
//

import SpriteKit


// XML Parser error types.
internal enum ParsingError: Error {
    case attribute(attr: String)
    case attributeValue(attr: String, value: String)
    case key(key: String)
    case index(idx: Int)
    case compression(value: String)
    case error
}


internal enum ParsingMode {
    case none
    case tmx
    case tsx
}


// File types recognized by the parser
internal enum FileType: String {
    case tmx
    case tsx
    case png
}


// Document compression type.
internal enum CompressionType: String {
    case uncompressed
    case zlib
    case gzip
}


// Parser logging level
public enum LoggingLevel: Int {
    case debug
    case info
    case warning
    case error
}

/**
 The `SKTilemapParser` is a custom [`XMLParserDelegate`](https://developer.apple.com/reference/foundation/xmlparserdelegate) parser for reading Tiled TMX and tileset TSX files.
 To read a tile map, used the `SKTilemapParser.load` method:
 
 ```swift
 if let tilemap = SKTilemapParser().load(fromFile: "sample-file") {
 scene.worldNode.addChild(tilemap)
 }
 ```
 */
open class SKTilemapParser: NSObject, XMLParserDelegate {
    
    open var fileNames: [String] = []                               // list of resource files
    open var currentFileName: String!                               // the current filename being parsed
    
    internal var parsingMode: ParsingMode = .none                   // current parsing mode
    weak var mapDelegate: SKTilemapDelegate?
    open var tilemap: SKTilemap!
    
    fileprivate var encoding: TilemapEncoding = .xml                // xml encoding
    fileprivate var tilesets: [String: SKTileset] = [:]             // stash external tilesets by FILE name (ie: ["kong-50x32.tsx": <SKTileset>])
    fileprivate var tilesetImagesAdded: Int = 0                     // for reporting the number of images added to a collections tileset
    
    fileprivate var loggingLevel: LoggingLevel = .debug             // normally warning
    fileprivate var activeElement: String?                          // current object
    
    fileprivate var lastElement: AnyObject?                         // last element created
    fileprivate var elementPath: [AnyObject] = []                   // current element path
    
    fileprivate var currentID: Int?                                 // current tile/object ID
    fileprivate var currentType: String?                            // current tile type
    fileprivate var currentProbability: CGFloat?                    // current tile probability
    
    fileprivate var properties: [String: String] = [:]              // last properties created
    fileprivate var data: [String: [UInt32]] = [:]                  // store data for tile layers to render in a second pass
    fileprivate var tileData: [UInt32] = []                         // last tile data read
    fileprivate var characterData: String = ""                      // current tile data (string)
    
    fileprivate var compression: CompressionType = .uncompressed    // compression type
    fileprivate var timer: Date = Date()                            // timer
    fileprivate var finishedParsing: Bool = false
    fileprivate var ignoreProperties: Bool = false                  // ignore custom properties
    
    // dispatch queues & groups
    internal let parsingQueue = DispatchQueue(label: "com.sktiled.parsequeue", qos: .userInitiated, attributes: .concurrent)  // concurrent queue
    internal let parsingGroup = DispatchGroup()
    
    // MARK: - Loading
    
    /**
     Return the appropriate filename string for the given file (TMX or TSX) since Tiled stores
     xml files with multiple extensions.
     
     - parameter fileName: `String` file name to search for.
     - returns: `String?` name of file in bundle.
     */
    fileprivate func getBundledFile(named filename: String, extensions: [String] = ["tmx", "tsx"]) -> String? {
        // strip off the file extension
        let fileBaseName = filename.components(separatedBy: ".")[0]
        for fileExtension in extensions {
            if let url = Bundle.main.url(forResource: fileBaseName, withExtension: fileExtension) {
                let filepath = url.absoluteString
                if let filename = filepath.components(separatedBy: "/").last {
                    return filename
                }
            }
        }
        return nil
    }
    
    /**
     Load a TMX file and parse it.
     
     - parameter filename:         `String` Tiled file name (does not need TMX extension).
     - parameter delegate:         `SKTilemapDelegate?` optional tilemap delegate instance.
     - parameter withTilesets:     `[SKTileset]?` use existing tilesets to create the tile map.
     - parameter ignoreProperties: `Bool` ignore custom properties from Tiled.
     - parameter verbosity:        `LoggingLevel` logging verbosity.
     - returns: `SKTilemap?` tiled map node.
     */
    open func load(fromFile filename: String,
                   delegate: SKTilemapDelegate? = nil,
                   withTilesets: [SKTileset]? = nil,
                   ignoreProperties noparse: Bool = false,
                   verbosity: LoggingLevel = .info) -> SKTilemap? {
        
        parsingMode = .tmx
        
        guard let targetFile = getBundledFile(named: filename) else {
            print("[SKTilemapParser]: \(parsingMode) parser unable to locate file: \"\(filename)\"")
            return nil
        }
        
        // set the delegate property
        mapDelegate = delegate
        timer = Date()
        fileNames.append(targetFile)
        ignoreProperties = noparse
        loggingLevel = verbosity
        
        // add existing tilesets
        if let withTilesets = withTilesets {
            for tileset in withTilesets {
                
                guard let filename = tileset.filename else {
                    print("ERROR: tileset \"\(tileset.name)\" has no filename property.")
                    continue
                }
                
                tilesets[filename] = tileset
            }
        }
        
        while !(fileNames.isEmpty) {
            if let firstFileName = fileNames.first {
                
                currentFileName = firstFileName
                defer { fileNames.remove(at: 0) }
                
                
                guard let path: String = Bundle.main.path(forResource: currentFileName! , ofType: nil) else {
                    print("ERROR: no path for: \"\(currentFileName!)\"")
                    return nil
                }
                
                
                // check file type
                var fileExt = currentFileName.components(separatedBy: ".").last!
                fileExt = fileExt.lowercased()
                
                switch fileExt {
                case "tmx":
                    parsingMode = .tmx
                case "tsx":
                    parsingMode = .tsx
                default:
                    parsingMode = .none
                }
                
                
                var filetype = "filename"
                if let ftype = FileType(rawValue: fileExt) {
                    filetype = ftype.description
                }
                
                if loggingLevel.rawValue <= 1 {
                    print("[SKTilemapParser]: \(parsingMode) parser: reading \(filetype): \"\(currentFileName!)\"")
                }
                
                
                let data: Data = try! Data(contentsOf: URL(fileURLWithPath: path))
                let parser: XMLParser = XMLParser(data: data)
                
                parser.shouldResolveExternalEntities = false
                parser.delegate = self
                
                // parse the file
                let successs: Bool = parser.parse()
                // report errors
                if (successs == false) {
                    let parseError = parser.parserError
                    let errorLine = parser.lineNumber
                    let errorCol = parser.columnNumber
                    
                    let errorDescription = parseError!.localizedDescription
                    print("[SKTilemapParser]: \(parsingMode) parser: \(errorDescription) at line:\(errorLine), column: \(errorCol)")
                }
            }
        }
        
<<<<<<< HEAD
        // render tile layers
        renderTileLayers()
        renderObjects()
        buildGraphs()
=======
        guard let currentMap = self.tilemap else { return nil }
>>>>>>> 0eeeaf0f
        
        // reset tileset data
        tilesets = [:]
        
        // pre-processing callback
        DispatchQueue.main.async(group: self.parsingGroup) {
            if self.mapDelegate != nil { self.mapDelegate!.didReadMap(currentMap) }
        }
        
        // start rendering layers when queue is complete.
        self.parsingGroup.notify(queue: DispatchQueue.main) {
            self.didBeginRendering(currentMap)
        }
        
        return currentMap
    }
    
    /**
     Load tilesets from external files.
     
     - parameter filenames:         `[String]` tileset filename.
     - parameter delegate:          `SKTilemapDelegate?` optional tilemap delegate instance.
     - parameter ignoreProperties:  `Bool` ignore custom properties from Tiled.
     - returns: `[SKTileset]` tilesets.
     */
<<<<<<< HEAD
    fileprivate func getBundledFile(named filename: String) -> String? {
        // strip off the file extension
        let fileBaseName = filename.components(separatedBy: ".")[0]
        for fileExtension in ["tmx", "tsx"] {
            if let url = Bundle.main.url(forResource: fileBaseName, withExtension: fileExtension) {
                let filepath = url.absoluteString
                if let filename = filepath.components(separatedBy: "/").last {
                    return filename
=======
    open func load(tilesets filenames: [String],
                   delegate: SKTilemapDelegate? = nil,
                   ignoreProperties noparse: Bool = false) -> [SKTileset] {
        
        parsingMode = .tsx
        
        for filename in filenames {
            if let bundledFile = getBundledFile(named: filename) {
                fileNames.append(bundledFile)
            }
        }
        
        
        // set the delegate property
        mapDelegate = delegate
        timer = Date()
        
        // results
        var tilesetResults: [SKTileset] = []
        
        while !(fileNames.isEmpty) {
            if let firstFileName = fileNames.first {
                
                currentFileName = firstFileName
                defer { fileNames.remove(at: 0) }
                
                guard let path: String = Bundle.main.path(forResource: currentFileName!, ofType: nil) else {
                    print("ERROR: no path for: \"\(currentFileName!)\"")
                    continue
                }
                
                // check file type
                var fileExt = currentFileName.components(separatedBy: ".").last!
                fileExt = fileExt.lowercased()
                
                switch fileExt {
                case "tmx":
                    parsingMode = .tmx
                case "tsx":
                    parsingMode = .tsx
                default:
                    parsingMode = .none
                }
                
                var filetype = "filename"
                if let ftype = FileType(rawValue: fileExt) {
                    filetype = ftype.description
                }
                if loggingLevel.rawValue <= 1 {
                    print("[SKTilemapParser]: \(parsingMode) parser: reading \(filetype): \"\(currentFileName!)\"")
                }
                
                let data: Data = try! Data(contentsOf: URL(fileURLWithPath: path))
                let parser: XMLParser = XMLParser(data: data)
                
                parser.shouldResolveExternalEntities = false
                parser.delegate = self
                
                // parse the file
                let successs: Bool = parser.parse()
                // report errors
                if (successs == false) {
                    let parseError = parser.parserError
                    let errorLine = parser.lineNumber
                    let errorCol = parser.columnNumber
                    
                    let errorDescription = parseError!.localizedDescription
                    print("[SKTilemapParser]: \(parsingMode) parser: \(errorDescription) at line:\(errorLine), column: \(errorCol)")
>>>>>>> 0eeeaf0f
                }
            }
        }
        
        for filename in filenames {
            for (tsxfile, tileset) in tilesets {
                let basename = tsxfile.components(separatedBy: ".").first!
                if basename == filename || tsxfile == filename {
                    tilesetResults.append(tileset)
                }
            }
        }
        return tilesetResults
    }
    
    
    // MARK: - Post-Processing
    
    /**
     Post-process to render each layer.
     
     - parameter tilemap:  `SKTilemap`    tile map node.
     - parameter duration: `TimeInterval` fade-in time for each layer.
     */
    fileprivate func didBeginRendering(_ tilemap: SKTilemap, duration: TimeInterval=0.025) {
        
        let debugLevel: Bool = (loggingLevel.rawValue < 1) ? true : false
        
        // assign each layer a work item
        for layer in tilemap.getLayers(recursive: true) {
            let renderItem = DispatchWorkItem() {
                // render object groups
                if let objectGroup = layer as? SKObjectGroup {
                    objectGroup.drawObjects()
                }
                
                // render image layers
                if let _ = layer as? SKImageLayer {}
                
                // render tile layers
                if let tileLayer = layer as? SKTileLayer {
                    if let tileData = self.data[tileLayer.uuid] {
                        // add the layer data
                        let _ = tileLayer.setLayerData(tileData, debug: debugLevel)
                    }
                    
                    // report errors
                    if tileLayer.gidErrors.count > 0 {
                        let gidErrorString : String = tileLayer.gidErrors.reduce("", { "\($0)" == "" ? "\($1)" : "\($0)" + ", " + "\($1)" })
                        print("[SKTilemapParser]: WARNING: layer \"\(tileLayer.name!)\": the following gids could not be found: \(gidErrorString)")
                    }
                }
            }
            
            tilemap.renderQueue.async(group: tilemap.renderGroup, execute: renderItem)
        }
        
        
        // run callbacks when the group is finished
        tilemap.renderGroup.notify(queue: DispatchQueue.main) {
            self.data = [:]
            self.tilesets = [:]
            self.tilemap.didFinishRendering(timeStarted: self.timer)
            
            for layer in self.tilemap.getLayers() {
                layer.didFinishRendering(duration: duration)
            }
        }
    }
    
<<<<<<< HEAD
    /**
     Post-process to build all pathfinding graphs.
     */
    fileprivate func buildGraphs(){
        guard let tilemap = tilemap else { return }
        
        for tileLayer in tilemap.tileLayers {
            if (tileLayer.buildGraph == true) {
                
                // check for walkable IDs
                if tileLayer.walkableIDs.count > 0 {
                    tileLayer.initializeGraph(walkableIDs: tileLayer.walkableIDs, diagonalsAllowed: false)
                }
                
                // check for walkable types
                if tileLayer.walkableTypes.count > 0 {
                    tileLayer.initializeGraph(walkableTypes: tileLayer.walkableTypes, diagonalsAllowed: false)
                }
            }
        }
    }
    
    // MARK: - XMLParserDelegate
    
    open func parserDidStartDocument(_ parser: XMLParser) {
        //print("[SKTilemapParser]: starting parsing...")
    }
    
    open func parserDidEndDocument(_ parser: XMLParser) {
        //print("[SKTilemapParser]: ending parsing...")
    }
    
    
    // didStartElement happens whenever parser starts a key: <key>
    open func parser(_ parser: XMLParser,
=======
    // MARK: - XMLParserDelegate
    public func parser(_ parser: XMLParser,
>>>>>>> 0eeeaf0f
                       didStartElement elementName: String,
                       namespaceURI: String?,
                       qualifiedName qName: String?,
                       attributes attributeDict: [String: String])  {
        
        activeElement = elementName
        
        if (elementName == "map") {
            guard let tilemap = SKTilemap(attributes: attributeDict) else {
                parser.abortParsing()
                return
            }
            
            tilemap.loggingLevel = self.loggingLevel
            self.tilemap = tilemap
            self.tilemap.ignoreProperties = self.ignoreProperties
            self.tilemap.delegate = self.mapDelegate
            
            if (self.mapDelegate != nil) {
                self.tilemap.zDeltaForLayers = self.mapDelegate!.zDeltaForLayers
            }
            
            let currentBasename = currentFileName.components(separatedBy: ".").first!
            
            // `SKTilemap.filename` represents the tmx filename (minus .tmx extension)
            self.tilemap.filename = currentBasename
            self.tilemap.name = currentBasename
            
            // run setup functions on tilemap
            self.mapDelegate?.didBeginParsing(tilemap)
            
            lastElement = tilemap
            elementPath.append(tilemap)
        }
        
        // external will have a 'source' attribute, otherwise 'image'
        if (elementName == "tileset") {
            
            /* inline declaration in tmx:    <tileset firstgid="1" name="ortho4-16x16" tilewidth="16" tileheight="16" tilecount="552" columns="23"> */
            /* external declaration in tmx:  <tileset firstgid="1" source="roguelike-16x16.tsx"/> */
            /* reading external tsx:         <tileset name="roguelike-16x16" tilewidth="16" tileheight="16" spacing="1" tilecount="1938" columns="57">*/
            
            // in tmx, external tileset
            if let source = attributeDict["source"] {
                // get the first gid attribute
                guard let firstgid = attributeDict["firstgid"] else {
                    print("ERROR: external tileset reference \"\(source)\" with no firstgid.")
                    parser.abortParsing();
                    return
                }
                
                let firstGID = Int(firstgid)!
                
                // check to see if tileset already exists (either an empty new tileset, or we've passed a pre-loaded tileset).
                if let existingTileset = tilesets[source] {
                    self.tilemap?.addTileset(existingTileset)
                    
                    // set the first gid parameter
                    existingTileset.firstGID = firstGID
                    
                    lastElement = existingTileset
                    
                    // set this to nil, just in case we're looking for a collections tileset.
                    currentID = nil
                    
                    
                } else {
                    
                    // new tileset reference, in tmx file
                    if !(fileNames.contains(source)) {
                        
                        // append the source path to parse queue
                        fileNames.append(source)
                        
                        // create a new tileset
                        let tileset = SKTileset(source: source, firstgid: firstGID, tilemap: self.tilemap)
                        tileset.loggingLevel = self.loggingLevel
                        
                        // add tileset to external file list (full file name)
                        tilesets[source] = tileset
                        
                        // add the tileset to the tilemap
                        self.tilemap?.addTileset(tileset)
                        lastElement = tileset
                        
                        // delegate callback
                        if mapDelegate != nil { mapDelegate!.didAddTileset(tileset) }
                        // set this to nil, just in case we're looking for a collections tileset.
                        currentID = nil
                    }
                }
            }
            
            // inline tileset in TMX, or the current file **is** a tileset
            if let name = attributeDict["name"] {
                
                // update an existing tileset ( to set properties like `name`)
                if let existingTileset = tilesets[currentFileName] {
                    
                    guard let width = attributeDict["tilewidth"] else { parser.abortParsing(); return }
                    guard let height = attributeDict["tileheight"] else { parser.abortParsing(); return }
                    guard let columns = attributeDict["columns"] else { parser.abortParsing(); return }
                    
                    existingTileset.name = name
                    existingTileset.tileSize = CGSize(width: CGFloat(Int(width)!), height: CGFloat(Int(height)!))
                    existingTileset.columns = Int(columns)!
                    
                    // optionals
                    if let spacing = attributeDict["spacing"] {
                        existingTileset.spacing = Int(spacing)!
                    }
                    
                    if let margin = attributeDict["margin"] {
                        existingTileset.margin = Int(margin)!
                    }
                    
                    lastElement = existingTileset
                    
                } else {
                    // create inline tileset
                    guard let tileset = SKTileset(attributes: attributeDict) else { parser.abortParsing(); return }
                    tileset.loggingLevel = self.loggingLevel
                    
                    // add the tileset to the tilemap (if it exists)
                    self.tilemap?.addTileset(tileset)
                    
                    lastElement = tileset
                    
                    // delegate callback
                    if mapDelegate != nil { mapDelegate!.didAddTileset(tileset) }
                    
                    // set this to nil, just in case we're looking for a collections tileset.
                    currentID = nil
                    
                    
                    if parsingMode == .tsx {
                        guard let currentFileName = currentFileName else {
                            fatalError("Cannot add a tileset without a filename.")
                        }
                        
                        tileset.filename = currentFileName
                        tilesets[currentFileName] = tileset
                    }
                }
            }
        }
        
        // draw offset for tilesets
        if elementName == "tileoffset" {
            guard let offsetx = attributeDict["x"] else { parser.abortParsing(); return }
            guard let offsety = attributeDict["y"] else { parser.abortParsing(); return }
            
            if let tileset = lastElement as? SKTileset {
                tileset.tileOffset = CGPoint(x: Int(offsetx)!, y: Int(offsety)!)
            }
        }
        
        if elementName == "property" {
            guard let name = attributeDict["name"] else { parser.abortParsing(); return }
            guard let value = attributeDict["value"] else { parser.abortParsing(); return }
            //guard let propertyType = attributeDict["type"] else { parser.abortParsing(); return }
            
            // stash properties
            properties[name] = value
        }
        
        
        // 'layer' indicates a Tile layer
        if (elementName == "layer") {
            guard let layerName = attributeDict["name"] else { parser.abortParsing(); return }
            guard let layer = SKTileLayer(tilemap: self.tilemap!, attributes: attributeDict)
                else {
                    print("Error creating tile layer: \"\(layerName)\"")
                    parser.abortParsing()
                    return
            }
            
            let parentElement = elementPath.last!
            if let group = parentElement as? SKGroupLayer {
                group.addLayer(layer)
            }
            
            if let tilemap = parentElement as? SKTilemap {
                tilemap.addLayer(layer)
            }
            
            
            lastElement = layer
        }
        
        // 'objectgroup' indicates an Object layer or tile collision
        if (elementName == "objectgroup") {
            
            // TODO: need exception for tile collision objects
            //guard let _ = attributeDict["name"] else { parser.abortParsing(); return }
            
            // if tileset is last element and currentID exists....
            if let tileset = lastElement as? SKTileset {
                
                //print(" -> object group: \(attributeDict)")
                
                if let currentID = currentID {
                    
                    let tileID = tileset.firstGID + currentID
                    if tileset.getTileData(globalID: tileID) != nil {
                        // add to object group
                    }
                }
            } else {
                
                guard let objectsGroup = SKObjectGroup(tilemap: self.tilemap!, attributes: attributeDict)
                    else {
                        parser.abortParsing()
                        return
                }
                
                let parentElement = elementPath.last!
                
                if let group = parentElement as? SKGroupLayer {
                    group.addLayer(objectsGroup)
                }
                
                if let tilemap = parentElement as? SKTilemap {
                    tilemap.addLayer(objectsGroup)
                }
                
                
                lastElement = objectsGroup
            }
        }
        
        // 'imagelayer' indicates an Image layer
        if (elementName == "imagelayer") {
            guard let _ = attributeDict["name"] else { parser.abortParsing(); return }
            guard let imageLayer = SKImageLayer(tilemap: self.tilemap!, attributes: attributeDict)
                else {
                    parser.abortParsing()
                    return
            }
            
            let parentElement = elementPath.last!
            if let group = parentElement as? SKGroupLayer {
                group.addLayer(imageLayer)
            }
            
            if let tilemap = parentElement as? SKTilemap {
                tilemap.addLayer(imageLayer)
            }
            
            
            lastElement = imageLayer
        }
        
        // 'group' indicates a Group layer
        if (elementName == "group") {
            guard let _ = attributeDict["name"] else { parser.abortParsing(); return }
            guard let groupLayer = SKGroupLayer(tilemap: self.tilemap!, attributes: attributeDict)
                else {
                    parser.abortParsing()
                    return
            }
            
            let parentElement = elementPath.last!
            if let group = parentElement as? SKGroupLayer {
                group.addLayer(groupLayer)
            }
            
            if let tilemap = parentElement as? SKTilemap {
                tilemap.addLayer(groupLayer)
            }
            
            // delegate callback
            mapDelegate?.didAddLayer(groupLayer)
            
            elementPath.append(groupLayer)
            lastElement = groupLayer
        }
        
        // look for last element to be a tileset or imagelayer
        if (elementName == "image") {
            guard attributeDict["width"] != nil,
                attributeDict["height"] != nil,
                let imageSource = attributeDict["source"] else {
                        parser.abortParsing()
                        return
            }
            
            // update an image layer
            if let imageLayer = lastElement as? SKImageLayer {
                // set the image property
                imageLayer.setLayerImage(imageSource)
            }
            
            // update a tileset
            if let tileset = lastElement as? SKTileset {
                
                // If `currentID` == nil, image is a spritesheet so look for lastElement to be a tileset,
                // otherwise, the image is part of a collections tileset.
                if let currentID = currentID {
                    
                    // add an image property to the tileset collection
                    let tileData = tileset.addTilesetTile(currentID, source: imageSource)
                    tilesetImagesAdded += 1
                    if (tileData == nil) {
                        print("[SKTilemapParser]: \(parsingMode) parser: Warning: tile id \(currentID) is invalid.")
                    }
                } else {
                    // add the tileset spritesheet image
                    // transparent color here
                    tileset.addTextures(fromSpriteSheet: imageSource, replace: false, transparent: attributeDict["trans"])
                }
            }
        }
        
        // `tile` is used to flag properties in a tileset, as well as store tile layer data in an XML-formatted map.
        if elementName == "tile" {
            
            // XML layer data is stored with a `tile` tag and `gid` atribute. No other attributes will be present.
            // <tile gid="0"/>
            if let gid = attributeDict["gid"] {
                let intValue = Int(gid)!
                // just append this to the tileData property
                if (encoding == .xml) {
                    tileData.append(UInt32(intValue))
                }
            }
                
            // otherwise, we're adding data to a tileset. Attributes can be `type` and `probability`.
            else if let id = attributeDict["id"] {
                
                let intValue = Int(id)!
                currentID = intValue
                
                
                // optional tile attributes
                if let tileType = attributeDict["type"] {
                    currentType = tileType
                }
                
                if let tileProbabilty = attributeDict["probability"] {
                    if let doubleValue = Double(tileProbabilty) {
                        currentProbability = CGFloat(doubleValue)
                    }
                }
                
            } else {
                parser.abortParsing()
                return
            }
        }
        
        // look for last element to be an object group
        // id, x, y required
        if (elementName == "object") {
            
            // adding a group to tileset tile
            if let _ = lastElement as? SKTileset {
                
            }
            
            // adding a group to object layer
            if let objectGroup = lastElement as? SKObjectGroup {
                guard let tileObject = SKTileObject(attributes: attributeDict) else {
                    print("[SKTilemapParser]: \(parsingMode) parser: Error creating object.")
                    parser.abortParsing()
                    return
                }
                
                
                let _ = objectGroup.addObject(tileObject)
                currentID = tileObject.id
            }
        }
        
        // special case - look for last element to be a object
        // this signifies that the object should be an ellipse
        if (elementName == "ellipse") {
            if let objectsgroup = lastElement as? SKObjectGroup {
                if (currentID != nil) {
                    if let currentObject = objectsgroup.getObject(withID: currentID!) {
                        currentObject.objectType = .ellipse
                    }
                }
            }
        }
        
        if (elementName == "polygon") {
            
            //print("↳ polygon: current tile id: \(currentID != nil ? String(currentID!) : "none")")
            // polygon object
            if let pointsString = attributeDict["points"] {
                var coordinates: [[CGFloat]] = []
                let points = pointsString.components(separatedBy: " ")
                for point in points {
                    let coords = point.components(separatedBy: ",").flatMap { x in Double(x) }
                    coordinates.append(coords.flatMap { CGFloat($0) })
                }
                
                if let tileset = lastElement as? SKTileset {
                    
                }
                
                
                if let objectsgroup = lastElement as? SKObjectGroup {
                    if (currentID != nil) {
                        if let currentObject = objectsgroup.getObject(withID: currentID!) {
                            currentObject.addPoints(coordinates)
                        }
                    }
                }
            }
        }
        
        if (elementName == "polyline") {
            // polygon object
            if let pointsString = attributeDict["points"] {
                var coordinates: [[CGFloat]] = []
                let points = pointsString.components(separatedBy: " ")
                for point in points {
                    let coords = point.components(separatedBy: ",").flatMap { x in Double(x) }
                    coordinates.append(coords.flatMap { CGFloat($0) })
                }
                
                if let tileset = lastElement as? SKTileset {
                    
                }
                
                if let objectGroup = lastElement as? SKObjectGroup {
                    if (currentID != nil) {
                        if let currentObject = objectGroup.getObject(withID: currentID!) {
                            currentObject.addPoints(coordinates, closed: false)
                        }
                    }
                }
            }
        }
        
        // animated tiles
        if (elementName == "frame") {
            guard let currentID = currentID else {
                print("[SKTilemapParser]: \(parsingMode) parser: cannot assign frame animation information without tile id")
                parser.abortParsing()
                return
            }
            
            guard let id = attributeDict["tileid"],
                let duration = attributeDict["duration"],
                let tileset = lastElement as? SKTileset else {
                    parser.abortParsing()
                    return
            }
            
            
            // get duration in seconds
            let durationInSeconds: TimeInterval = Double(duration)! / 1000.0
            
            if let currentTileData = tileset.getTileData(globalID: currentID + tileset.firstGID) {
                // add the frame id to the frames property
                currentTileData.addFrame(withID: Int(id)! + tileset.firstGID, interval: durationInSeconds)
            }
        }
        
        // text object attributes
        if (elementName == "text") {

            if let objectGroup = lastElement as? SKObjectGroup {
                if (currentID != nil) {
                    if let currentObject = objectGroup.getObject(withID: currentID!) {
                        // basic text attributes
                        let fontName: String = (attributeDict["fontfamily"] != nil) ? attributeDict["fontfamily"]! : "system"
                        let fontSize: CGFloat = (attributeDict["pixelsize"] != nil) ? CGFloat(Int(attributeDict["pixelsize"]!)!) : 16  // was 12
                        let fontColor: SKColor = (attributeDict["color"] != nil) ? SKColor(hexString: attributeDict["color"]!) : .black
 
                        // create text attributes
                        currentObject.textAttributes = TextObjectAttributes(font: fontName, size: fontSize, color: fontColor)
                        currentObject.visible = true
                        
                        if let bold = attributeDict["bold"] {
                            currentObject.textAttributes.isBold = (bold == "1")
                        }
                        
                        if let italic = attributeDict["italic"] {
                            currentObject.textAttributes.isItalic = (italic == "1")
                        }
                        
                        if let underline = attributeDict["underline"] {
                            currentObject.textAttributes.isUnderline = (underline == "1")
                        }
                        
                        if let strikeout = attributeDict["strikeout"] {
                            currentObject.textAttributes.isStrikeout = (strikeout == "1")
                        }
                        
                        if let textWrap = attributeDict["wrap"] {
                            currentObject.textAttributes.wrap = (textWrap == "1")
                        }
                        
                        // alignment
                        if let halign = attributeDict["halign"] {
                            if let halignment = TextObjectAttributes.TextAlignment.HoriztonalAlignment(rawValue: halign) {
                                currentObject.textAttributes.alignment.horizontal = halignment
                            }
                        }
                        
                        if let valign = attributeDict["valign"] {
                            if let valignment = TextObjectAttributes.TextAlignment.VerticalAlignment(rawValue: valign) {
                                currentObject.textAttributes.alignment.vertical = valignment
                            }
                        }
                    }
                }
            }
        }
        
        // decode data here, and reset
        if (elementName == "data") {
            // get the encoding...
            if let encoding = attributeDict["encoding"] {
                self.encoding = TilemapEncoding(rawValue: encoding)!
            }
            
            // compression algorithms
            if let ctype = attributeDict["compression"] {
                //throw ParsingError.Compression(value: compression)
                guard let compression = CompressionType(rawValue: ctype) else {
                    fatalError("compression type: \(ctype) not supported.")
                }
                self.compression = compression
            }
        }
    }
    
    
    // Runs when parser ends a key: </key>
    public func parser(_ parser: XMLParser,
                       didEndElement elementName: String,
                       namespaceURI: String?,
                       qualifiedName qName: String?) {
        
        // look for last element to add properties to
        if elementName == "properties" {
            
            // tilemap properties
            if let tilemap = lastElement as? SKTilemap {
                //print("     ↳ tilemap")
                for (key, value) in properties {
                    tilemap.properties[key] = value
                }
                
                tilemap.parseProperties(completion: nil)
            }
            
            // layer properties
            if let layer = lastElement as? TiledLayerObject {
                //print("     ↳ layer: \"\(layer.layerName)\"")
                if (currentID == nil){
                    for (key, value) in properties {
                        layer.properties[key] = value
                    }
                }
                
                layer.parseProperties(completion: nil)
            }
            
            // tileset properties
            if let tileset = lastElement as? SKTileset {
                //print("     ↳ tileset: \"\(tileset.name)\"")
                if (currentID == nil){
                    tileset.properties = properties
                    tileset.parseProperties(completion: nil)
                    
                } else {
                    
                    let tileID = tileset.firstGID + currentID!
                    // TODO: check global
                    if let tileData = tileset.getTileData(globalID: tileID) {
                        //print("     ↳ data: \"\(tileData.id)\"")
                        for (key, value) in properties {
                            tileData.properties[key] = value
                        }
                        
                        tileData.parseProperties(completion: nil)
                        properties = [:]
                    }
                }
            }
            
            // clear if no last ID
            if currentID == nil {
                properties = [:]
            }
        }
        
        // look for last element to be a layer
        if (elementName == "data") {
            guard let tileLayer = lastElement as? SKTileLayer else {
                print("[SKTilemapParser]: \(parsingMode) parser: cannot find layer to add data.")
                parser.abortParsing()
                return
            }
            
            var foundData = false
            
            if (encoding == .base64) {
                foundData = true
                if let dataArray = decode(base64String: characterData, compression: self.compression) {
                    for id in dataArray {
                        tileData.append(id)
                    }
                }
            }
            
            if (encoding == .csv) {
                foundData = true
                let dataArray = decode(csvString: characterData)
                for id in dataArray {
                    tileData.append(id)
                }
            }
            
            if (encoding == .xml) {
                foundData = true
            }
            
            // write data to buffer
            if (foundData == true) {
                data[tileLayer.uuid] = tileData
                
            } else {
                parser.abortParsing()
                return
            }
            
            // reset csv data
            tileData = []
        }
        
        if (elementName == "tile") {
            // parse properties
            if let tileset = lastElement as? SKTileset {
                if (currentID != nil){
                    
                    let tileID = tileset.firstGID + currentID!
                    if let currentTileData = tileset.getTileData(globalID: tileID) {
                        
                        for (key, value) in properties {
                            currentTileData.properties[key] = value
                        }
                        
                        properties = [:]
                        
                        // set the type attribute for the tile data
                        if let currentType = currentType {
                            currentTileData.type = currentType
                        }
                        
                        // set the probability attribute for the tile data
                        if let currentProbability = currentProbability {
                            currentTileData.probability = currentProbability
                        }
                    }
                }
            }
            
            // we're no longer adding attributes to a tile, so unset tile properties
            currentID = nil
            currentType = nil
            currentProbability = nil
        }
        
        // add properties to last object
        if (elementName == "object") {
            
            // if we're dealing with an object in an object layer....
            if let objectsgroup = lastElement as? SKObjectGroup {
                if (currentID != nil) {
                    if let lastObject = objectsgroup.getObject(withID: currentID!) {
                        
                        for (key, value) in properties {
                            lastObject.properties[key] = value
                        }
                        
                        lastObject.parseProperties(completion: nil)
                        properties = [:]
                    }
                    currentID = nil
                }
            }
            
            // if we're dealing with a tile collision object...
            if (lastElement as? SKTileset) != nil {
                // TODO: Tile collision object here...
            }
            
            //currentID = nil
        }
        
        
        if (elementName == "layer") {
            // delegate callback
            if let tileLayer = lastElement as? SKTileLayer {
                if mapDelegate != nil { mapDelegate!.didAddLayer(tileLayer) }
            }
        }
        
        if (elementName == "objectgroup") {
            // delegate callback
            if let objectGroup = lastElement as? SKObjectGroup {
                if mapDelegate != nil { mapDelegate!.didAddLayer(objectGroup) }
            }
        }
        
        if (elementName == "imagelayer") {
            // delegate callback
            if let imageLayer = lastElement as? SKImageLayer {
                if mapDelegate != nil { mapDelegate!.didAddLayer(imageLayer) }
            }
        }
        
        if (elementName == "group") {
            
            // delegate callback
            if let groupLayer = lastElement as? SKGroupLayer {
                if mapDelegate != nil { mapDelegate!.didAddLayer(groupLayer) }
            }
            
            // if we're closing a group layer, pop it from the element path
            let _ = elementPath.popLast()
            lastElement = nil
        }
        
        // text object text
        if (elementName == "text") {
            if let objectGroup = lastElement as? SKObjectGroup {
                if (currentID != nil) {
                    if let currentObject = objectGroup.getObject(withID: currentID!) {
                        // set the object's text attribute
                        currentObject.text = characterData.trimmingCharacters(in: .whitespacesAndNewlines)
                    }
                }
            }
        }
        
        if (elementName == "tileset") {
            if tilesetImagesAdded > 0 {
                if let tileset = lastElement as? SKTileset {
                    if loggingLevel.rawValue <= 1 {
                        print(" → tileset \"\(tileset.name)\" finished, \(tilesetImagesAdded) images added.\n")
                    }
                }
                tilesetImagesAdded = 0
            }
            
            // important to close this here!!
            lastElement = nil
        }
        
        
        // reset character data
        characterData = ""
    }
    
    // foundCharacters happens whenever parser enters a key poop
    public func parser(_ parser: XMLParser, foundCharacters string: String) {
        // append data attribute
        characterData += string
    }
    
    public func parser(_ parser: XMLParser, parseErrorOccurred parseError: Error) {
        //if parseError.code == NSXMLParserError.InternalError {}
    }
    
    // MARK: - Decoding
    /**
     Scrub CSV data.
     
     - parameter data: `String` data to decode
     - returns: `[UInt32]` parsed CSV data.
     */
    fileprivate func decode(csvString data: String) -> [UInt32] {
        return data.scrub().components(separatedBy: ",").map {UInt32($0)!}
    }
    
    /**
     Decode Base64-formatted data.
     
     - parameter data:        `String` Base64 formatted data to decode
     - parameter compression: `CompressionType` compression type.
     - returns: `[UInt32]?` parsed data.
     */
    fileprivate func decode(base64String data: String, compression: CompressionType = .uncompressed) -> [UInt32]? {
        guard let decodedData = Data(base64Encoded: data, options: .ignoreUnknownCharacters) else {
            print("ERROR: data is not base64 encoded.")
            return nil
        }
        
        switch compression {
        case .zlib, .gzip:
            if let decompressed = try? decodedData.gunzipped() {
                return decompressed.toArray(type: UInt32.self)
            }
            
        default:
            return decodedData.toArray(type: UInt32.self)
        }
        
        return nil
    }
}


// MARK: - Extensions

extension FileType {
    /// File type description.
    var description: String {
        switch self {
        case .tmx: return "tile map"
        case .tsx: return "tileset"
        case .png: return "image"
        }
    }
}
<|MERGE_RESOLUTION|>--- conflicted
+++ resolved
@@ -221,14 +221,7 @@
             }
         }
         
-<<<<<<< HEAD
-        // render tile layers
-        renderTileLayers()
-        renderObjects()
-        buildGraphs()
-=======
         guard let currentMap = self.tilemap else { return nil }
->>>>>>> 0eeeaf0f
         
         // reset tileset data
         tilesets = [:]
@@ -238,11 +231,12 @@
             if self.mapDelegate != nil { self.mapDelegate!.didReadMap(currentMap) }
         }
         
+
         // start rendering layers when queue is complete.
         self.parsingGroup.notify(queue: DispatchQueue.main) {
             self.didBeginRendering(currentMap)
         }
-        
+
         return currentMap
     }
     
@@ -254,16 +248,6 @@
      - parameter ignoreProperties:  `Bool` ignore custom properties from Tiled.
      - returns: `[SKTileset]` tilesets.
      */
-<<<<<<< HEAD
-    fileprivate func getBundledFile(named filename: String) -> String? {
-        // strip off the file extension
-        let fileBaseName = filename.components(separatedBy: ".")[0]
-        for fileExtension in ["tmx", "tsx"] {
-            if let url = Bundle.main.url(forResource: fileBaseName, withExtension: fileExtension) {
-                let filepath = url.absoluteString
-                if let filename = filepath.components(separatedBy: "/").last {
-                    return filename
-=======
     open func load(tilesets filenames: [String],
                    delegate: SKTilemapDelegate? = nil,
                    ignoreProperties noparse: Bool = false) -> [SKTileset] {
@@ -332,7 +316,6 @@
                     
                     let errorDescription = parseError!.localizedDescription
                     print("[SKTilemapParser]: \(parsingMode) parser: \(errorDescription) at line:\(errorLine), column: \(errorCol)")
->>>>>>> 0eeeaf0f
                 }
             }
         }
@@ -382,7 +365,7 @@
                     // report errors
                     if tileLayer.gidErrors.count > 0 {
                         let gidErrorString : String = tileLayer.gidErrors.reduce("", { "\($0)" == "" ? "\($1)" : "\($0)" + ", " + "\($1)" })
-                        print("[SKTilemapParser]: WARNING: layer \"\(tileLayer.name!)\": the following gids could not be found: \(gidErrorString)")
+                        print("[SKTilemapParser]: WARNING: layer \"\(tileLayer.layerName)\": the following gids could not be found: \(gidErrorString)")
                     }
                 }
             }
@@ -402,47 +385,10 @@
             }
         }
     }
-    
-<<<<<<< HEAD
-    /**
-     Post-process to build all pathfinding graphs.
-     */
-    fileprivate func buildGraphs(){
-        guard let tilemap = tilemap else { return }
-        
-        for tileLayer in tilemap.tileLayers {
-            if (tileLayer.buildGraph == true) {
-                
-                // check for walkable IDs
-                if tileLayer.walkableIDs.count > 0 {
-                    tileLayer.initializeGraph(walkableIDs: tileLayer.walkableIDs, diagonalsAllowed: false)
-                }
-                
-                // check for walkable types
-                if tileLayer.walkableTypes.count > 0 {
-                    tileLayer.initializeGraph(walkableTypes: tileLayer.walkableTypes, diagonalsAllowed: false)
-                }
-            }
-        }
-    }
-    
-    // MARK: - XMLParserDelegate
-    
-    open func parserDidStartDocument(_ parser: XMLParser) {
-        //print("[SKTilemapParser]: starting parsing...")
-    }
-    
-    open func parserDidEndDocument(_ parser: XMLParser) {
-        //print("[SKTilemapParser]: ending parsing...")
-    }
-    
-    
-    // didStartElement happens whenever parser starts a key: <key>
-    open func parser(_ parser: XMLParser,
-=======
+
+    
     // MARK: - XMLParserDelegate
     public func parser(_ parser: XMLParser,
->>>>>>> 0eeeaf0f
                        didStartElement elementName: String,
                        namespaceURI: String?,
                        qualifiedName qName: String?,
