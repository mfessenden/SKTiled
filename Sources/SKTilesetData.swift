//
//  SKTilesetData.swift
//  SKTiled
//
//  Created by Michael Fessenden on 3/21/16.
//  Copyright © 2016 Michael Fessenden. All rights reserved.

import SpriteKit


/**
 A structure representing frame of animation.
 
 - parameter gid:       `Int` unique tile id.
 - parameter duration:  `TimeInterval` frame duration.
  - parameter texture:  `SKTexture?` optional tile texture.
 */
internal struct AnimationFrame {
    public var gid: Int = 0
    public var duration: TimeInterval = 0
    public var texture: SKTexture? = nil
}


/**
 The `SKTilesetData` object stores data for a single tileset tile, referencing the
 tile texture, animation frames (for animated tiles) as well as tile flip flags.
 
 Also includes pathfinding properties for tile accessability, and graph node weight.
*/
open class SKTilesetData: SKTiledObject  {
    
    weak open var tileset: SKTileset!             // reference to parent tileset
    open var uuid: String = UUID().uuidString     // unique id
    open var type: String!                        // object type.
    open var id: Int = 0                          // tile id (local)
    
    open var texture: SKTexture!                  // initial tile texture
    open var source: String! = nil                // source image name (part of a collections tileset)
    open var probability: CGFloat = 1.0           // used in Tiled application, might not be useful here.
    open var properties: [String: String] = [:]
    open var ignoreProperties: Bool = false       // ignore custom properties
    open var tileOffset: CGPoint = .zero          // tile offset
    open var renderQuality: CGFloat = 8           // render quality
    open var alignment: Alignment = .bottomLeft   // tile alignment
    
    // animation frames
    internal var frames: [AnimationFrame] = []    // animation frames
    open var isAnimated: Bool { return frames.count > 0 }
    
    // flipped flags
    open var flipHoriz: Bool = false              // tile is flipped horizontally
    open var flipVert:  Bool = false              // tile is flipped vertically
    open var flipDiag:  Bool = false              // tile is flipped diagonally
    
    // pathfinding
    open var walkable: Bool = false               // tile is walkable.
    open var weight: CGFloat = 1                  // tile weight.
    
    // collision objects
    open var collisions: [SKTileObject] = []
    
    
    open var localID: Int {                       // return the local id for this tile
        guard let tileset = tileset else { return id }
        return tileset.getLocalID(forGlobalID: id)
    }
    
    // return the global id for this tile
    open var globalID: Int {
        guard let tileset = tileset else { return id }
        return (localID == id) ? (tileset.firstGID + id) : id
    }
    
    // MARK: - Init
    public init(){}
    
    /**
     Initialize the data with a tileset, id.
    
     - parameter tileId:  `Int` unique tile id.
     - parameter tileSet: `SKTileset` tileset reference.
     - returns: `SKTilesetData` tile data.
     */
    public init(id: Int, withTileset tileSet: SKTileset) {
        self.id = id
        self.tileset = tileSet
        self.parseTileID(id: id)
        self.tileOffset = tileSet.tileOffset
        self.ignoreProperties = tileSet.ignoreProperties
    }
    
    /**
     Initialize the data with a tileset, id & texture.
     
     - parameter tileId:  `Int` unique tile id.
     - parameter texture: `SKTexture` tile texture.
     - parameter tileSet: `SKTileset` tileset reference.
     - returns: `SKTilesetData` tile data.
     */
    public init(id: Int, texture: SKTexture, tileSet: SKTileset) {
        self.id = id
        self.texture = texture
        self.texture.filteringMode = .nearest
        self.tileset = tileSet
        self.parseTileID(id: id)
        self.tileOffset = tileSet.tileOffset
        self.ignoreProperties = tileSet.ignoreProperties
    }
    
    // MARK: - Animation
    
    /**
     Add tile animation to the data.
     
     - parameter gid:         `Int` id for frame.
     - parameter duration:    `TimeInterval` frame interval.
     - parameter tileTexture: `SKTexture?` frame texture.
     */
    open func addFrame(withID: Int, interval: TimeInterval, tileTexture: SKTexture? = nil) {
        var id = withID
        // if the tileset firstGID is already set, subtract it to get the internal id
        if let tileset = tileset, tileset.firstGID > 0 {
            id = withID - tileset.firstGID
        }
        frames.append(AnimationFrame(gid: id, duration: interval, texture: tileTexture))
    }
    
    /**
     Remove a tile animation frame at a given index.
     
     - parameter at: `Int` frame index.
     - returns: `AnimationFrame?` animation frame (if it exists).
     */
    func removeFrame(at index: Int) -> AnimationFrame? {
        return frames.remove(at: index)
    }
    
    /**
     Translate the global id. Returns the translated tile ID
     and the corresponding flip flags.
     
     - parameter id: `Int` tile ID
     */
    private func parseTileID(id: Int) {
        // masks for tile flipping
        let flippedDiagonalFlag: UInt32   = 0x20000000
        let flippedVerticalFlag: UInt32   = 0x40000000
        let flippedHorizontalFlag: UInt32 = 0x80000000
        
        let flippedAll = (flippedHorizontalFlag | flippedVerticalFlag | flippedDiagonalFlag)
        let flippedMask = ~(flippedAll)
        
        // set the current flip flags
        self.flipHoriz = (UInt32(id) & flippedHorizontalFlag) != 0
        self.flipVert  = (UInt32(id) & flippedVerticalFlag) != 0
        self.flipDiag  = (UInt32(id) & flippedDiagonalFlag) != 0
        
        // get the actual gid from the mask
        self.id = Int(UInt32(id) & flippedMask)
    }
}


public func ==(lhs: SKTilesetData, rhs: SKTilesetData) -> Bool {
    return (lhs.hashValue == rhs.hashValue)
}


extension SKTilesetData: Hashable {
    public var hashValue: Int { return id.hashValue }
}


extension AnimationFrame: CustomStringConvertible, CustomDebugStringConvertible {
    var description: String { return "Frame: \(gid): \(duration * 1000)" }
    var debugDescription: String { return description }
}


extension SKTilesetData: CustomStringConvertible, CustomDebugStringConvertible {
    
    /// Tile data description.
    public var description: String {
        guard let tileset = tileset else { return "Tile ID: \(id) (no tileset)" }
        let typeString = (type != nil) ? ", type: \"\(type!)\"" : ""
        let framesString = (isAnimated == true) ? ", \(frames.count) frames" : ""
        let dataString = properties.count > 0 ? "Tile ID: \(globalID)\(typeString) @ \(tileset.tileSize.shortDescription)\(framesString), " : "Tile ID: \(globalID)\(typeString) @ \(tileset.tileSize.shortDescription)\(framesString)"
        
        return "\(dataString)\(propertiesString)"
    }
    
<<<<<<< HEAD
    public var debugDescription: String { return description }
=======
    public var debugDescription: String {
        return "<\(description)>"
    }
>>>>>>> c6790ec9
}<|MERGE_RESOLUTION|>--- conflicted
+++ resolved
@@ -190,11 +190,7 @@
         return "\(dataString)\(propertiesString)"
     }
     
-<<<<<<< HEAD
-    public var debugDescription: String { return description }
-=======
     public var debugDescription: String {
         return "<\(description)>"
     }
->>>>>>> c6790ec9
 }