//
//  SKTilemap.swift
//  SKTiled
//
//  Created by Michael Fessenden on 3/21/16.
//  Copyright © 2016 Michael Fessenden. All rights reserved.
//

import SpriteKit


internal enum TiledColors: String {
    case white  =  "#f7f5ef"
    case grey   =  "#969696"
    case red    =  "#990000"
    case blue   =  "#86b9e3"
    case green  =  "#33cc33"
    case orange =  "#ff9933"
    case debug  =  "#999999"
    
    public var color: SKColor {
        return SKColor(hexString: self.rawValue)
    }
}


/**
 Describes the map's tile orientation (shape).

 - `orthogonal`:   map is orthogonal type.

    ![Orthogonal Map](../Images/orthogonal_mapping.png "Orthogonal Map")
 
 - `isometric`:    map is isometric type.
 
    ![Isometric Map](../Images/isometric_mapping.png "Isometric Map")
 
 - `hexagonal`:    map is hexagonal type.
 
    ![Hexagonal Map](../Images/hexagonal_mapping.png "Hexagonal Map")
 
 - `staggered`:    map is isometric staggered type.

    ![Staggered Map](../Images/staggered_mapping.png "Staggered Isometric Map")
 */
public enum TilemapOrientation: String {
    case orthogonal   = "orthogonal"
    case isometric    = "isometric"
    case hexagonal    = "hexagonal"
    case staggered    = "staggered"
}


internal enum RenderOrder: String {
    case rightDown  = "right-down"
    case rightUp    = "right-up"
    case leftDown   = "left-down"
    case leftUp     = "left-up"
}


/**
 Tilemap data encoding.
 */
internal enum TilemapEncoding: String {
    case base64  = "base64"
    case csv     = "csv"
    case xml     = "xml"
}


/**
 Alignment hint used to position the layers within the `SKTilemap` node.

 - `bottomLeft`:   node bottom left rests at parent zeropoint (0)
 - `center`:       node center rests at parent zeropoint (0.5)
 - `topRight`:     node top right rests at parent zeropoint. (1)
 */
internal enum LayerPosition {
    case bottomLeft
    case center
    case topRight
}


/**
 Object alignment.
 */
public enum Alignment: Int {
    case topLeft
    case top
    case topRight
    case left
    case center
    case right
    case bottomLeft
    case bottom
    case bottomRight
}


/**
 Hexagonal stagger axis.
 
 - `x`: axis is along the x-coordinate.
 - `y`: axis is along the y-coordinate.
 */
internal enum StaggerAxis: String {
    case x  = "x"
    case y  = "y"
}


/**
 Hexagonal stagger index.
 
 - `even`: stagger evens.
 - `odd`:  stagger odds.
 */
internal enum StaggerIndex: String {
    case odd   
    case even
}


//  Common tile size aliases
internal let TileSizeZero  = CGSize(width: 0, height: 0)
internal let TileSize8x8   = CGSize(width: 8, height: 8)
internal let TileSize16x16 = CGSize(width: 16, height: 16)
internal let TileSize32x32 = CGSize(width: 32, height: 32)


/**
 The `SKTilemapDelegate` protocol defines a delegate that allows the user to interact with a tile map as it is being created, and customize its properties.
 
 ### **Symbols**
 - `zDeltaForLayers`
    - Determines the z-zposition difference between layers.
 - `didBeginParsing(_ tilemap: SKTilemap)`
    - Called when the tilemap is initialized.
 - `didAddTileset(_ tileset: SKTileset)`
    - Called when a tileset is added to the map.
 - `didAddLayer(_ layer: TiledLayerObject)`
    - Called when a layer is added to the map.
 - `didReadMap(_ tilemap: SKTilemap)`
    - Called when the map is finished parsing (before rendering).
 - `didRenderMap(_ tilemap: SKTilemap)`
    - Called when the map is finished rendering.
 - `objectForTile: SKTile.Type`
    - Return a `SKTile` object for use building tiles.
*/
public protocol SKTilemapDelegate: class {
    var zDeltaForLayers: CGFloat { get }
    func didBeginParsing(_ tilemap: SKTilemap)
    func didAddTileset(_ tileset: SKTileset)
    func didAddLayer(_ layer: TiledLayerObject)
    func didReadMap(_ tilemap: SKTilemap)
    func didRenderMap(_ tilemap: SKTilemap)
    func objectForTile(className: String?) -> SKTile.Type
}


/**
 The `SKTilemap` class represents a container which manages layers, tiles (sprites), vector objects & images.
 
<<<<<<< HEAD
=======

 - `size`:          `CGSize` tile map size in tiles.
 - `tileSize`:      `CGSize` tile map tile size in pixels.
 - `sizeInPoints`:  `CGSize` tile map size in points.
 
>>>>>>> 0eeeaf0f
 Tile data is stored in `SKTileset` tile sets.
 */
open class SKTilemap: SKCropNode, SKTiledObject {
    
    open var filename: String!                                    // tiled tmx filename
    internal var url: URL!                                        // file url
    open var uuid: String = UUID().uuidString                     // unique id
    
    open var type: String!                                        // map type
    open var size: CGSize                                         // map size (in tiles)
    open var tileSize: CGSize                                     // tile size (in pixels)
    open var orientation: TilemapOrientation                      // map orientation
    internal var renderOrder: RenderOrder = .rightDown            // render order
    
    internal var maxRenderQuality: CGFloat = 16                   // max render quality
    /// Scaling value for text objects, etc.
    open var renderQuality: CGFloat = 8 {                         // object render quality.
        didSet {
            guard renderQuality != oldValue else { return }
            layers.forEach { $0.renderQuality = renderQuality.clamped(1, maxRenderQuality) }
        }
    }
    
    open var isPortrait: Bool {
        return size.height > size.width
    }
    
    // hexagonal
    open var hexsidelength: Int = 0                               // hexagonal side length
    internal var staggeraxis: StaggerAxis = .y                    // stagger axis
    internal var staggerindex: StaggerIndex = .odd                // stagger index.
    
    // camera/scene
    open var bounds: CGRect = .zero                               // current bounds
    open var worldScale: CGFloat = 1.0                            // initial world scale
    open var currentZoom: CGFloat = 1.0
    open var allowZoom: Bool = true                               // allow camera zoom
    open var allowMovement: Bool = true                           // allow camera movement
    open var minZoom: CGFloat = 0.2
    open var maxZoom: CGFloat = 5.0
    
    // current tile sets
    open var tilesets: Set<SKTileset> = []                        // tilesets
    
    // current layers
    private var _layers: Set<TiledLayerObject> = []               // tile map layers
    open var layerCount: Int { return self.layers.count }         // layer count attribute
    open var properties: [String: String] = [:]                   // custom properties
    open var zDeltaForLayers: CGFloat = 50                        // z-position range for layers
    open var bufferSize: CGFloat = 4.0
    
    /// ignore Tiled background color
    open var ignoreBackground: Bool = false
    public var ignoreProperties: Bool = false                     // ignore custom properties
    
    /// Returns true if all of the child layers are rendered.
    internal var isRendered: Bool {
        // make sure the map is finished rendering
        self.renderQueue.sync {}
        return layers.filter { $0.isRendered == false }.count == 0
    }
    
    // dispatch queues & groups
    internal let renderQueue = DispatchQueue(label: "com.sktiled.renderqueue", qos: .userInteractive)  // serial queue
    internal let renderGroup = DispatchGroup()
    internal var tiledversion: Float = 1.0
    
    /// Overlay color.
    open var overlayColor: SKColor = SKColor(hexString: "#40000000")
    
    /// Object color.
    open var objectColor: SKColor = SKColor.gray
    
    /// Returns a flattened array of child layers.
    open var layers: [TiledLayerObject] {
        var result: [TiledLayerObject] = []
        for layer in _layers.sorted(by: { $0.index > $1.index }) {
            result = result + layer.layers
        }
        return result
    }
    
    /// Optional background color (read from the Tiled file)
    open var backgroundColor: SKColor? = nil {
        didSet {
            self.baseLayer.color = (backgroundColor != nil) ? backgroundColor! : SKColor.clear
            self.baseLayer.colorBlendFactor = (backgroundColor != nil) ? 1.0 : 0
        }
    }
    
    /// Crop the tilemap at the map edges.
    open var cropAtBoundary: Bool = false {
        didSet {
            if let currentMask = maskNode { currentMask.removeFromParent() }
            maskNode = (cropAtBoundary == true) ? SKSpriteNode(color: SKColor.black, size: self.sizeInPoints) : nil
            (maskNode as? SKSpriteNode)?.texture?.filteringMode = .nearest
        }
    }

    /** 
    The tile map default base layer, used for displaying the current grid, getting coordinates, etc.
    */
    lazy open var baseLayer: BackgroundLayer = {
        let layer = BackgroundLayer(tilemap: self)
        self.addLayer(layer, base: true)
        layer.didFinishRendering()
        return layer
    }()
    
    /**
     Pause overlay.
     */
    lazy var overlay: SKSpriteNode = {
        let pauseOverlayColor = self.backgroundColor ?? SKColor.clear
        let overlayNode = SKSpriteNode(color: pauseOverlayColor.withAlphaComponent(0.5), size: self.sizeInPoints)
        self.addChild(overlayNode)
        overlayNode.zPosition = self.lastZPosition * self.zDeltaForLayers
        return overlayNode
    }()
    
    /// Debug options.
    open var debugDrawOptions: DebugDrawOptions = [] {
        didSet {
            getLayers().forEach { $0.debugDrawOptions = debugDrawOptions }
        }
    }
    
    internal var loggingLevel: LoggingLevel = .warning

    
    open var color: SKColor = SKColor.clear                            // used for pausing
    open var gridColor: SKColor = SKColor.black                        // color used to visualize the tile grid
    open var frameColor: SKColor = SKColor.black                       // bounding box color
    open var highlightColor: SKColor = SKColor.green                   // color used to highlight tiles
    open var autoResize: Bool = false                                  // indicates map should auto-resize when view changes
    
    open var currentLayerIndex: Int = -1 {
        didSet {
            guard currentLayerIndex != oldValue else { return }
            if currentLayerIndex > self.lastIndex {
                self.isolateLayer(at: -1)
            }
            self.isolateLayer(at: currentLayerIndex)
        }
    }
    
    /// dynamics
    open var gravity: CGVector = CGVector.zero
    
    /// Weak reference to `SKTilemapDelegate` delegate.
    weak open var delegate: SKTilemapDelegate?
    
    /// Size of the map in points.
    open var sizeInPoints: CGSize {
        switch orientation {
        case .orthogonal:
            return CGSize(width: size.width * tileSize.width, height: size.height * tileSize.height)
        case .isometric:
            let side = width + height
            return CGSize(width: side * tileWidthHalf,  height: side * tileHeightHalf)
        case .hexagonal, .staggered:
            var result = CGSize.zero
            if staggerX == true {
                result = CGSize(width: width * columnWidth + sideOffsetX,
                                height: height * (tileHeight + sideLengthY))
                
                if width > 1 { result.height += rowHeight }
            } else {
                result = CGSize(width: width * (tileWidth + sideLengthX),
                                height: height * rowHeight + sideOffsetY)
                
                if height > 1 { result.width += columnWidth }
            }
            return result
        }
    }
    
    /// Rendered size of the map.
    open var renderSize: CGSize {
        // tilesets with larger tile sizes extend render size.
        //var heightPadded = tilesets.map { ($0.tileSize.height + ($0.tileOffset.y) * -1) }.max() ?? 0
        var heightPadded = tilesets.map { $0.tileSize.height + $0.tileOffset.y }.max() ?? 0
        heightPadded = heightPadded - tileSize.height
        let scaledSize = CGSize(width: sizeInPoints.width * xScale, height: sizeInPoints.height * yScale)
        return CGSize(width: scaledSize.width, height: scaledSize.height + heightPadded)
    }
    
    // used to align the layers within the tile map
    internal var layerAlignment: LayerPosition = .center {
        didSet {
            layers.forEach { self.positionLayer($0) }
        }
    }
    
    /// Returns the last GID for all of the tilesets.
    open var lastGID: Int {
        return tilesets.count > 0 ? tilesets.map {$0.lastGID}.max()! : 0
    }    
    
    /// Returns the last index for all tilesets.
    open var lastIndex: Int {
        return _layers.count > 0 ? _layers.map { $0.index }.max()! : 0
    }
    
    /// Returns the last (highest) z-position in the map.
    open var lastZPosition: CGFloat {
        return layers.count > 0 ? layers.map { $0.actualZPosition }.max()! : 0
    }
    
    /// Tile overlap amount. 1 is typically a good value.
    open var tileOverlap: CGFloat = 0.5 {
        didSet {
            guard oldValue != tileOverlap else { return }
            for tileLayer in tileLayers(recursive: true) {
                tileLayer.setTileOverlap(tileOverlap)
            }
        }
    }
    
    /// Global property to show/hide all `SKTileObject` objects.
    open var showObjects: Bool = false {
        didSet {
            guard oldValue != showObjects else { return }
            for objectGroup in objectGroups(recursive: true) {
                objectGroup.showObjects = showObjects
            }
        }
    }
    
    /**
     Return all tile layers. If recursive is false, only returns top-level layers.
     
     - parameter recursive: `Bool` include nested layers.
     - returns: `[SKTileLayer]` array of tile layers.
     */
    open func tileLayers(recursive: Bool=true) -> [SKTileLayer] {
        return getLayers(recursive: recursive).sorted(by: { $0.index < $1.index }).filter({ $0 as? SKTileLayer != nil }) as! [SKTileLayer]
    }
    
    /**
     Return all object groups. If recursive is false, only returns top-level layers.
     
     - parameter recursive: `Bool` include nested layers.
     - returns: `[SKObjectGroup]` array of object groups.
     */
    open func objectGroups(recursive: Bool=true) -> [SKObjectGroup] {
        return getLayers(recursive: recursive).sorted(by: { $0.index < $1.index }).filter({ $0 as? SKObjectGroup != nil }) as! [SKObjectGroup]
    }
    
    /**
     Return all image layers. If recursive is false, only returns top-level layers.
     
     - parameter recursive: `Bool` include nested layers.
     - returns: `[SKImageLayer]` array of image layers.
     */
    open func imageLayers(recursive: Bool=true) -> [SKImageLayer] {
        return getLayers(recursive: recursive).sorted(by: { $0.index < $1.index }).filter({ $0 as? SKImageLayer != nil }) as! [SKImageLayer]
    }
    
    /**
     Return all group layers. If recursive is false, only returns top-level layers.
     
     - parameter recursive: `Bool` include nested layers.
     - returns: `[SKGroupLayer]` array of image layers.
     */
    open func groupLayers(recursive: Bool=true) -> [SKGroupLayer] {
        return getLayers(recursive: recursive).sorted(by: { $0.index < $1.index }).filter({ $0 as? SKGroupLayer != nil }) as! [SKGroupLayer]
    }

    
    /// Global antialiasing of lines
    open var antialiasLines: Bool = false {
        didSet {
            layers.forEach { $0.antialiased = antialiasLines }
        }
    }
    
    /// Global tile count
    open var tileCount: Int {
        return tileLayers(recursive: true).reduce(0) { (result: Int, layer: SKTileLayer) in
            return result + layer.tileCount
        }
    }
    
    /// Pauses the node, and colors all of its children darker.
    override open var isPaused: Bool {
        willSet (pauseValue) {
            // make sure the map is finished rendering
            self.renderQueue.sync {}
            overlay.isHidden = (pauseValue == false)
        }
    }
    
    
    // MARK: - Loading
    
    /**
     Load a Tiled tmx file and return a new `SKTilemap` object. Returns nil if there is a parsing error.
     
     - parameter filename:           `String` Tiled file name.
     - parameter delegate:           `SKTilemapDelegate?` optional [`SKTilemapDelegate`](Protocols/SKTilemapDelegate.html) instance.
     - parameter withTilesets:       `[SKTileset]?` optional tilesets.
     - parameter ignoreProperties:   `Bool` ignore custom properties from Tiled.
     - parameter verbosity:          `LoggingLevel` logging verbosity.
     - returns: `SKTilemap?` tilemap object (if file read succeeds).
     */
    open class func load(fromFile filename: String,
                         delegate: SKTilemapDelegate? = nil,
                         withTilesets: [SKTileset]? = nil,
                         ignoreProperties noparse: Bool = false,
                         verbosity: LoggingLevel = .info) -> SKTilemap? {
        
        if let tilemap = SKTilemapParser().load(fromFile: filename, delegate: delegate, withTilesets: withTilesets, ignoreProperties: noparse, verbosity: verbosity) {
            return tilemap
        }
        return nil
    }
    
    // MARK: - Init
    /**
     Initialize with dictionary attributes from xml parser.
     
     - parameter attributes: `Dictionary` attributes dictionary.     
     - returns: `SKTileMapNode?`
     */
    public init?(attributes: [String: String]) {
        guard let width = attributes["width"] else { return nil }
        guard let height = attributes["height"] else { return nil }
        guard let tilewidth = attributes["tilewidth"] else { return nil }
        guard let tileheight = attributes["tileheight"] else { return nil }
        guard let orient = attributes["orientation"] else { return nil }
        
        // initialize tile size & map size
        tileSize = CGSize(width: CGFloat(Int(tilewidth)!), height: CGFloat(Int(tileheight)!))
        size = CGSize(width: CGFloat(Int(width)!), height: CGFloat(Int(height)!))
        
        // tile orientation
        guard let tileOrientation: TilemapOrientation = TilemapOrientation(rawValue: orient) else {
            fatalError("orientation \"\(orient)\" not supported.")
        }
        
        self.orientation = tileOrientation
        
        // render order
        if let rendorder = attributes["renderorder"] {
            guard let renderorder: RenderOrder = RenderOrder(rawValue: rendorder) else {
                fatalError("orientation \"\(rendorder)\" not supported.")
            }
            self.renderOrder = renderorder
        }
        
        // hex side
        if let hexside = attributes["hexsidelength"] {
            self.hexsidelength = Int(hexside)!
        }
        
        // hex stagger axis
        if let hexStagger = attributes["staggeraxis"] {
            guard let staggerAxis: StaggerAxis = StaggerAxis(rawValue: hexStagger) else {
                fatalError("stagger axis \"\(hexStagger)\" not supported.")
            }
            self.staggeraxis = staggerAxis
        }
        
        // hex stagger index
        if let hexIndex = attributes["staggerindex"] {
            guard let hexindex: StaggerIndex = StaggerIndex(rawValue: hexIndex) else {
                fatalError("stagger index \"\(hexIndex)\" not supported.")
            }
            self.staggerindex = hexindex
        }
        
        // global antialiasing
        antialiasLines = tileSize.width > 16 ? true : false
        super.init()
        
        // set the background color
        if let backgroundHexColor = attributes["backgroundcolor"] {
            if (ignoreBackground == false){
                backgroundColor = SKColor(hexString: backgroundHexColor)
                
                if let backgroundCGColor = backgroundColor?.withAlphaComponent(0.6) {
                    overlayColor = backgroundCGColor
                }
            }
        }
    }
    
    /**
     Initialize with map size/tile size
     
     - parameter sizeX:     `Int` map width in tiles.
     - parameter sizeY:     `Int` map height in tiles.
     - parameter tileSizeX: `Int` tile width in pixels.
     - parameter tileSizeY: `Int` tile height in pixels.
     - returns: `SKTilemap`
     */
    public init(_ sizeX: Int, _ sizeY: Int,
                _ tileSizeX: Int, _ tileSizeY: Int,
                  orientation: TilemapOrientation = .orthogonal) {
        self.size = CGSize(width: CGFloat(sizeX), height: CGFloat(sizeY))
        self.tileSize = CGSize(width: CGFloat(tileSizeX), height: CGFloat(tileSizeY))
        self.orientation = orientation
        self.antialiasLines = tileSize.width > 16 ? true : false
        super.init()
    }
    
    required public init?(coder aDecoder: NSCoder) {
        fatalError("init(coder:) has not been implemented")
    }
    
    // MARK: - Tilesets
    
    /**
     Add a tileset to tileset set.
     
     - parameter tileset: `SKTileset` tileset object.
     */
    open func addTileset(_ tileset: SKTileset) {
        tilesets.insert(tileset)
        tileset.tilemap = self
        tileset.ignoreProperties = ignoreProperties
        tileset.parseProperties(completion: nil)
    }
    
    /**
     Remove a tileset from the tilesets.
     
     - parameter tileset: `SKTileset` removed tileset.
     */
    open func removeTileset(_ tileset: SKTileset) -> SKTileset? {
        return tilesets.remove(tileset)
    }
    
    /**
     Returns a named tileset from the tilesets set.
     
     - parameter name: `String` tileset to return.
     - returns: `SKTileset?` tileset object.
     */
    open func getTileset(named name: String) -> SKTileset? {
        if let index = tilesets.index( where: { $0.name == name } ) {
            let tileset = tilesets[index]
            return tileset
        }
        return nil
    }

    /**
     Returns an external tileset with a given filename.

     - parameter filename: `String` tileset source file.
     - returns: `SKTileset?`
     */
    open func getTileset(fileNamed filename: String) -> SKTileset? {
        if let index = tilesets.index( where: { $0.filename == filename } ) {
            let tileset = tilesets[index]
            return tileset
        }
        return nil
    }
    
    // MARK: Coordinates
    /**
     Returns a point for a given coordinate in the layer.
     
     - parameter coord: `CGPoint` tile coordinate.
     - returns: `CGPoint` point in layer.
     */
    open func pointForCoordinate(coord: CGPoint, offsetX: CGFloat=0, offsetY: CGFloat=0) -> CGPoint {
        return baseLayer.pointForCoordinate(coord: coord, offsetX: offsetX, offsetY: offsetY)
    }
    
    /**
     Returns a tile coordinate for a given point in the layer.
     
     - parameter point: `CGPoint` point in layer.
     - returns: `CGPoint` tile coordinate.
     */
    open func coordinateForPoint(_ point: CGPoint) -> CGPoint {
        return baseLayer.coordinateForPoint(point)
    }
    
    // MARK: - Layers
    /**
     Returns an array of child layers, sorted by index (first is lowest, last is highest).
     
     - parameter recursive: `Bool` include nested layers.
     - returns: `[TiledLayerObject]` array of layers.
     */
    open func getLayers(recursive: Bool=true) -> [TiledLayerObject] {
        return (recursive == true) ? self.layers : Array(self._layers)
    }
    
    /**
     Returns all content layers (ie. not groups). Sorted by zPosition in scene.
     
     - returns: `[TiledLayerObject]` array of layers.
     */
    open func getContentLayers() -> [TiledLayerObject] {
        return self.layers.filter( { $0 as? SKGroupLayer == nil }).sorted(by: { $0.actualZPosition > $1.actualZPosition })
    }
    
    /**
     Returns an array of layer names.
     
     - returns: `[String]` layer names.
     */
    open func layerNames() -> [String] {
        return layers.flatMap { $0.name }
    }
    
    /**
     Add a layer to the layers set. Automatically sets zPosition based on the zDeltaForLayers attributes.
     
     - parameter layer:  `TiledLayerObject` layer object.
     - parameter base:   `Bool` layer represents default layer.
     */
    open func addLayer(_ layer: TiledLayerObject, base: Bool=false) {
        
        let nextZPosition = (_layers.count > 0) ? zDeltaForLayers * CGFloat(_layers.count + 1) : zDeltaForLayers
        
        // set the layer index
        layer.index = layers.count > 0 ? lastIndex + 1 : 0
        
        // don't add the default layer
        if base == false { _layers.insert(layer) }
        
        // add the layer as a child
        addChild(layer)
        
        // align the layer to the anchorpoint
        positionLayer(layer)
        layer.zPosition = nextZPosition
        
        // override debugging colors
        layer.gridColor = gridColor
        layer.frameColor = frameColor
        layer.highlightColor = highlightColor
    }
    
    /**
     Remove a layer from the current layers set.
     
     - parameter layer: `TiledLayerObject` layer object.
     - returns: `TiledLayerObject?` removed layer.
     */
    open func removeLayer(_ layer: TiledLayerObject) -> TiledLayerObject? {
        return _layers.remove(layer)
    }
    
    /**
     Create and add a new tile layer.
     
     - parameter named: `String` layer name.
     - returns: `SKTileLayer` new layer.
     */
    open func addNewTileLayer(_ named: String) -> SKTileLayer {
        let layer = SKTileLayer(layerName: named, tilemap: self)
        addLayer(layer)
        return layer
    }
    
    /**
     Return layers matching the given name.
     
     - parameter name:      `String` tile layer name.
     - parameter recursive: `Bool` include nested layers.
     - returns: `[TiledLayerObject]` layer objects.
     */
    open func getLayers(named layerName: String, recursive: Bool=true) -> [TiledLayerObject] {
        var result: [TiledLayerObject] = []
        let layersToCheck = self.getLayers(recursive: recursive)
        if let index = layersToCheck.index( where: { $0.name == layerName } ) {
            result.append(layersToCheck[index])
        }
        return result
    }
    
    /**
     Returns a layer matching the given UUID.
     
     - parameter uuid: `String` tile layer UUID.
     - returns: `TiledLayerObject?` layer object.
     */
    open func getLayer(withID uuid: String) -> TiledLayerObject? {
        if let index = layers.index( where: { $0.uuid == uuid } ) {
            let layer = layers[index]
            return layer
        }
        return nil
    }
    
    /**
     Returns a layer given the index (0 being the lowest).
     
     - parameter index: `Int` layer index.
     - returns: `TiledLayerObject?` layer object.
     */
    open func getLayer(atIndex index: Int) -> TiledLayerObject? {
        if let index = _layers.index( where: { $0.index == index } ) {
            let layer = _layers[index]
            return layer
        }
        return nil
    }
    
    /**
     Return layers assigned a custom `type` property.
     
     - parameter ofType:    `String` layer type.
     - parameter recursive: `Bool` include nested layers.
     - returns: `[TiledLayerObject]` array of layers.
     */
    open func getLayers(ofType: String, recursive: Bool=true) -> [TiledLayerObject] {
        return getLayers(recursive: recursive).filter { $0.type != nil }.filter { $0.type! == ofType }
    }
    
    /**
     Isolate a layer at the given index.
     
     - parameter at: `Int` layer index.
     */
    open func isolateLayer(at index: Int) {
        guard index >= 0 else {
            let _ = _layers.map { $0.visible = true }
            return
        }
        
        _layers.forEach { layer in
            let hideLayer = (layer.index == index) ? false : true
            layer.isHidden = hideLayer
        }
    }
    
    /**
     Return tile layers matching the given name. If recursive is false, only returns top-level layers.
     
     - parameter named:     `String` tile layer name.
     - parameter recursive: `Bool` include nested layers.
     - returns: `[SKTileLayer]` array of tile layers.
     */
    open func tileLayers(named layerName: String, recursive: Bool=true) -> [SKTileLayer] {
        return getLayers(recursive: recursive).filter { $0 as? SKTileLayer != nil }.filter { $0.name == layerName } as! [SKTileLayer]
    }
    
    /**
     Returns a tile layer at the given index, otherwise, nil.
     
     - parameter atIndex: `Int` layer index.
     - returns: `SKTileLayer?` matching tile layer.
     */
    open func tileLayer(atIndex index: Int) -> SKTileLayer? {
        if let layerIndex = tileLayers(recursive: false).index( where: { $0.index == index } ) {
            let layer = tileLayers(recursive: false)[layerIndex]
            return layer
        }
        return nil
    }
    
    /**
     Return object groups matching the given name. If recursive is false, only returns top-level layers.
     
     - parameter named:     `String` tile layer name.
     - parameter recursive: `Bool` include nested layers.
     - returns: `[SKObjectGroup]` array of object groups.
     */
    open func objectGroups(named layerName: String, recursive: Bool=true) -> [SKObjectGroup] {
        return getLayers(recursive: recursive).filter { $0 as? SKObjectGroup != nil }.filter { $0.name == layerName } as! [SKObjectGroup]
    }
    
    /**
     Returns an object group at the given index, otherwise, nil.
     
     - parameter atIndex: `Int` layer index.
     - returns: `SKObjectGroup?` matching group layer.
     */
    open func objectGroup(atIndex index: Int) -> SKObjectGroup? {
        if let layerIndex = objectGroups(recursive: false).index( where: { $0.index == index } ) {
            let layer = objectGroups(recursive: false)[layerIndex]
            return layer
        }
        return nil
    }
    
    /**
     Return image layers matching the given name. If recursive is false, only returns top-level layers.
     
     - parameter named:     `String` tile layer name.
     - parameter recursive: `Bool` include nested layers.
     - returns: `[SKImageLayer]` array of image layers.
     */
    open func imageLayers(named layerName: String, recursive: Bool=true) -> [SKImageLayer] {
        return getLayers(recursive: recursive).filter { $0 as? SKImageLayer != nil }.filter { $0.name == layerName } as! [SKImageLayer]
    }
    
    /**
     Returns an image layer at the given index, otherwise, nil.
     
     - parameter atIndex: `Int` layer index.
     - returns: `SKImageLayer?` matching image layer.
     */
    open func imageLayer(atIndex index: Int) -> SKImageLayer? {
        if let layerIndex = imageLayers(recursive: false).index( where: { $0.index == index } ) {
            let layer = imageLayers(recursive: false)[layerIndex]
            return layer
        }
        return nil
    }
    
    /**
     Return group layers matching the given name. If recursive is false, only returns top-level layers.
     
     - parameter named:     `String` tile layer name.
     - parameter recursive: `Bool` include nested layers.
     - returns: `[SKGroupLayer]` array of group layers.
     */
    open func groupLayers(named layerName: String, recursive: Bool=true) -> [SKGroupLayer] {
        return getLayers(recursive: recursive).filter { $0 as? SKGroupLayer != nil }.filter { $0.name == layerName } as! [SKGroupLayer]
    }
    
    /**
     Returns an group layer at the given index, otherwise, nil.
     
     - parameter atIndex: `Int` layer index.
     - returns: `SKGroupLayer?` matching group layer.
     */
    open func groupLayer(atIndex index: Int) -> SKGroupLayer? {
        if let layerIndex = groupLayers(recursive: false).index( where: { $0.index == index } ) {
            let layer = groupLayers(recursive: false)[layerIndex]
            return layer
        }
        return nil
    }
    
    /**
     Position child layers in relation to the map's anchorpoint.
     
     - parameter layer: `TiledLayerObject` layer.
     */
    internal func positionLayer(_ layer: TiledLayerObject, clamped: Bool = false) {
        var layerPos = CGPoint.zero
        switch orientation {
            
        case .orthogonal:
            layerPos.x = -sizeInPoints.width * layerAlignment.anchorPoint.x
            layerPos.y = sizeInPoints.height * layerAlignment.anchorPoint.y
        
            // layer offset
            layerPos.x += layer.offset.x
            layerPos.y -= layer.offset.y
        
        case .isometric:
            // layer offset
            layerPos.x = -sizeInPoints.width * layerAlignment.anchorPoint.x
            layerPos.y = sizeInPoints.height * layerAlignment.anchorPoint.y
            layerPos.x += layer.offset.x
            layerPos.y -= layer.offset.y
            
        case .hexagonal, .staggered:
            layerPos.x = -sizeInPoints.width * layerAlignment.anchorPoint.x
            layerPos.y = sizeInPoints.height * layerAlignment.anchorPoint.y
            
            // layer offset
            layerPos.x += layer.offset.x
            layerPos.y -= layer.offset.y
        }
        
        // clamp the layer position
        if (clamped == true) {
            let scaleFactor = getContentScaleFactor()
            layerPos = clampedPosition(point: layerPos, scale: scaleFactor)
        }
        
        layer.position = layerPos
    }
    
    /**
     Sort the layers in z based on a starting value (defaults to the current zPosition).
        
     - parameter from: `CGFloat?` optional starting z-positon.
     */
    open func sortLayers(from: CGFloat?=nil) {
        let startingZ: CGFloat = (from != nil) ? from! : zPosition
        getLayers().forEach { $0.zPosition = startingZ + (zDeltaForLayers * CGFloat($0.index)) }
    }
    
    // MARK: - Tiles
    
    /**
     Return tiles at the given point (all tile layers).
     
     - parameter point: `CGPoint` position in tilemap.
     - returns: `[SKTile]` array of tiles.
     */
    open func tilesAt(point: CGPoint) -> [SKTile] {
        return nodes(at: point).filter { node in
            node as? SKTile != nil
        } as! [SKTile]
    }
    
    /**
     Return tiles at the given coordinate (all tile layers).
     
     - parameter coord: `CGPoint` coordinate.
     - returns: `[SKTile]` array of tiles.
     */
    open func tilesAt(coord: CGPoint) -> [SKTile] {
        return tileLayers(recursive: true).flatMap { $0.tileAt(coord: coord) }
    }

    /**
     Return tiles at the given coordinate (all tile layers).
     
     - parameter x: `Int` x-coordinate.
     - parameter y: `Int` - y-coordinate.
     - returns: `[SKTile]` array of tiles.
     */
    open func tilesAt(_ x: Int, _ y: Int) -> [SKTile] {
        return tilesAt(coord: CGPoint(x: CGFloat(x), y: CGFloat(y)))
    }
    
    /**
     Returns a tile at the given coordinate from a layer.
     
     - parameter coord:    `CGPoint` tile coordinate.
     - parameter inLayer:  `String?` layer name.
     - returns: `SKTile?` tile, or nil.
     */
    open func tileAt(coord: CGPoint, inLayer named: String?) -> SKTile? {
        if let named = named {
            if let layer = getLayers(named: named).first as? SKTileLayer {
                return layer.tileAt(coord: coord)
            }
        }
        return nil
    }
    
    /**
     Returns a tile at the given coordinate from a layer.
     
     - parameter x: `Int` tile x-coordinate.
     - parameter y: `Int` tile y-coordinate.
     - parameter named: `String?` layer name.
     - returns: `SKTile?` tile, or nil.
     */
    open func tileAt(_ x: Int, _ y: Int, inLayer named: String?) -> SKTile? {
        return tileAt(coord: CGPoint(x: CGFloat(x), y: CGFloat(y)), inLayer: named)
    }
    
    /**
     Returns tiles with a property of the given type. If recursive is false, only returns tiles from top-level layers.
     
     - parameter type:      `String` type.
     - parameter recursive: `Bool` include nested layers.
     - returns: `[SKTile]` array of tiles.
     */
    open func getTiles(ofType type: String, recursive: Bool=true) -> [SKTile] {
        return tileLayers(recursive: recursive).flatMap { $0.getTiles(ofType: type) }
    }
    
    /**
     Returns tiles with the given global id. If recursive is false, only returns tiles from top-level layers.
     
     - parameter globalID:  `Int` tile globla id.
     - parameter recursive: `Bool` include nested layers.
     - returns: `[SKTile]` array of tiles.
     */
    open func getTiles(globalID: Int, recursive: Bool=true) -> [SKTile] {
        return tileLayers(recursive: recursive).flatMap { $0.getTiles(globalID: globalID) }
    }
    
    /**
     Returns tiles with a property of the given type & value. If recursive is false, only returns tiles from top-level layers.
     
     - parameter named: `String` property name.
     - parameter value: `Any` property value.
     - parameter recursive: `Bool` include nested layers.
     - returns: `[SKTile]` array of tiles.
     */
    open func getTilesWithProperty(_ named: String, _ value: Any, recursive: Bool=true) -> [SKTile] {
        var result: [SKTile] = []
        for layer in tileLayers(recursive: recursive) {
            result += layer.getTilesWithProperty(named, value as! String as Any)
        }
        return result
    }
    
    /**
     Returns an array of all animated tile objects.
     
     - returns: `[SKTile]` array of tiles.
     */
    open func animatedTiles(recursive: Bool=true) -> [SKTile] {
        return tileLayers(recursive: recursive).flatMap { $0.animatedTiles() }
    }
    
    /**
<<<<<<< HEAD
     Return tile data with a property of the given type (all tile layers).
     
     - parameter named: `String` property name.
     - parameter value: `AnyObject` property value.
     - returns: `[SKTile]` array of tiles.
     */
    open func getTileData(_ named: String, _ value: AnyObject) -> [SKTilesetData] {
        return tileSets.flatMap { $0.getTileData(named, value)}
    }
    
    /**
     Returns an array of all animated tile objects.
=======
     Return the top-most tile at the given coordinate.
>>>>>>> 0eeeaf0f
     
     - parameter coord: `CGPoint` coordinate.
     - returns: `SKTile?` first tile in layers.
     */
    open func firstTileAt(coord: CGPoint) -> SKTile? {
        for layer in tileLayers(recursive: true).reversed().filter({ $0.visible == true }) {
            if let tile = layer.tileAt(coord: coord) {
                return tile
            }
        }
        return nil
    }
    
    // MARK: - Data
    /**
     Returns data for a global tile id.
     
     - parameter globalID: `Int` global tile id.
     - returns: `SKTilesetData` tile data, if it exists.
     */
    open func getTileData(globalID gid: Int) -> SKTilesetData? {
        let realID = flippedTileFlags(id: UInt32(gid)).gid
        for tileset in tilesets where tileset.contains(globalID: realID){
            if let tileData = tileset.getTileData(globalID: Int(realID)) {
                return tileData
            }
        }
        return nil
    }
    
    /**
     Return tile data with a property of the given type (all tilesets).
     
     - parameter named: `String` property name.
     - returns: `[SKTilesetData]` array of tile data.
     */
    open func getTileData(withProperty named: String) -> [SKTilesetData] {
        return tilesets.flatMap { $0.getTileData(withProperty: named) }
    }
    
    /**
     Return tile data with a property of the given type (all tile layers).
     
     - parameter named: `String` property name.
     - parameter value: `Any` property value.
     - returns: `[SKTile]` array of tiles.
     */
    open func getTileData(withProperty named: String, _ value: Any) -> [SKTilesetData] {
        return tilesets.flatMap { $0.getTileData(withProperty: named, value) }
    }
    
    // MARK: - Objects
    
    /**
     Return obejects at the given point (all object groups).
     
     - parameter coord: `CGPoint` coordinate.
     - returns: `[SKTileObject]` array of objects.
     */
    open func objectsAt(point: CGPoint) -> [SKTileObject] {
        return nodes(at: point).filter { node in
            node as? SKTileObject != nil
            } as! [SKTileObject]
    }
    
    /**
     Return all of the current tile objects. If recursive is false, only returns tiles from top-level layers.
     
     - parameter recursive: `Bool` include nested layers.
     - returns: `[SKTileObject]` array of objects.
     */
    open func getObjects(recursive: Bool=true) -> [SKTileObject] {
        return objectGroups(recursive: recursive).flatMap { $0.getObjects() }
    }
    
    /**
     Return objects matching a given type. If recursive is false, only returns tiles from top-level layers.
     
     - parameter type:      `String` object type to query.
     - parameter recursive: `Bool` include nested layers.
     - returns: `[SKTileObject]` array of objects.
     */
    open func getObjects(ofType type: String, recursive: Bool=true) -> [SKTileObject] {
        return objectGroups(recursive: recursive).flatMap { $0.getObjects(ofType: type) }
    }
    
    /**
     Return objects matching a given name. If recursive is false, only returns tiles from top-level layers.
     
     - parameter named:     `String` object name to query.
     - parameter recursive: `Bool` include nested layers.
     - returns: `[SKTileObject]` array of objects.
     */
    open func getObjects(named: String, recursive: Bool=true) -> [SKTileObject] {
        return objectGroups(recursive: recursive).flatMap { $0.getObjects(named: named) }
    }
    
    /**
     Return objects with the given text value. If recursive is false, only returns tiles from top-level layers.
     
     - parameter withText:   `String` text value.
     - parameter recursive: `Bool` include nested layers.
     - returns: `[SKTileObject]` array of objects.
     */
    open func getObjects(withText text: String, recursive: Bool=true) -> [SKTileObject] {
        return objectGroups(recursive: recursive).flatMap { $0.getObjects(withText: text) }
    }
    
    /**
     Returns an object with the given id.
     
     - parameter id: `Int` Object id.
     - returns: `SKTileObject?`
     */
    open func getObject(withID id: Int) -> SKTileObject? {
        return objectGroups(recursive: true).flatMap { $0.getObject(withID: id) }.first
    }
    
    /**
     Return objects with a tile id. If recursive is false, only returns tiles from top-level layers.
     
     - parameter recursive: `Bool` include nested layers.
     - returns: `[SKTileObject]` objects with a tile gid.
     */
    open func tileObjects(recursive: Bool=true) -> [SKTileObject] {
        return objectGroups(recursive: recursive).flatMap { $0.tileObjects() }
    }
    
    /**
     Return text objects. If recursive is false, only returns tiles from top-level layers.
     
     - parameter recursive: `Bool` include nested layers.
     - returns: `[SKTileObject]` text objects.
     */
    open func textObjects(recursive: Bool=true) -> [SKTileObject] {
        return objectGroups(recursive: recursive).flatMap { $0.textObjects() }
    }
    
    // MARK: - Coordinates
    
    
    /**
     Returns a touch location in negative-y space.
     
     *Position is in converted space*
     
     - parameter point: `CGPoint` scene point.
     - returns: `CGPoint` converted point in layer coordinate system.
     */
    #if os(iOS) || os(tvOS)
    open func touchLocation(_ touch: UITouch) -> CGPoint {
        return baseLayer.touchLocation(touch)
    }
    #endif
    
    /**
     Returns a mouse event location in negative-y space.
     
     *Position is in converted space*
    
     - parameter point: `CGPoint` scene point.
     - returns: `CGPoint` converted point in layer coordinate system.
     */
    #if os(OSX)
    public func mouseLocation(event: NSEvent) -> CGPoint {
        return baseLayer.mouseLocation(event: event)
    }
    #endif
    
    // MARK: - Callbacks
    /**
     Called when parser has finished reading the map.
     
     - parameter timeStarted: `Date` render start time.
     - parameter tasks:       `Int`  number of tasks to complete.
     */
    open func didFinishParsing(timeStarted: Date, tasks: Int=0) {}
    
    /**
     Called when parser has finished rendering the map.
     
     - parameter timeStarted: `Date` render start time.
     */
    open func didFinishRendering(timeStarted: Date) {
        
        // set the z-depth of the baseLayer & background sprite
        baseLayer.zPosition = -zDeltaForLayers
        
        // time results
        let timeInterval = Date().timeIntervalSince(timeStarted)
        let timeStamp = String(format: "%.\(String(3))f", timeInterval)        
        if loggingLevel.rawValue <= 1 {
            print("\n ✽ Success! tilemap \"\(name != nil ? name! : "null")\" rendered in: \(timeStamp)s ✽\n")
        }
        
        // transfer attributes
        scene?.physicsWorld.gravity = gravity
        
        // delegate callback
        defer {
            self.delegate?.didRenderMap(self)
        }
    }
    
    // MARK: - Updates
    open func update(_ currentTime: TimeInterval) {
        guard (isRendered == true) else { return }
        _layers.forEach( { $0.update(currentTime)})
    }
    
    /**
     Clamp the position of the map and child layers in order to alleviate tearing.
     */
    open func clampPositionForMap() {
        guard (isRendered == true) else { return }

        let scaleFactor = getContentScaleFactor()
        
        _layers.forEach{ layer in
            layer.position = clampedPosition(point: layer.position, scale: scaleFactor)
            
        }
        
        clampPositionWithNode(node: self, scale: scaleFactor)
    }
}


// MARK: - Extensions

extension TilemapOrientation {
    
    /// Hint for aligning tiles within each layer.
    public var alignmentHint: CGPoint {
        switch self {
        case .orthogonal:
            return CGPoint(x: 0.5, y: 0.5)
        case .isometric:
            return CGPoint(x: 0.5, y: 0.5)
        case .hexagonal:
            return CGPoint(x: 0.5, y: 0.5)
        case .staggered:
            return CGPoint(x: 0.5, y: 0.5)
        }
    }
}


extension LayerPosition: CustomStringConvertible {
    
    internal var description: String {
        return "\(name): (\(self.anchorPoint.x), \(self.anchorPoint.y))"
    }

    internal var name: String {
        switch self {
        case .bottomLeft: return "Bottom Left"
        case .center: return "Center"
        case .topRight: return "Top Right"
        }
    }
    
    internal var anchorPoint: CGPoint {
        switch self {
        case .bottomLeft: return CGPoint(x: 0, y: 0)
        case .center: return CGPoint(x: 0.5, y: 0.5)
        case .topRight: return CGPoint(x: 1, y: 1)
        }
    }
}


extension SKTilemap {
    
    /// Return a string representing the map name.
    public var mapName: String {
        return self.name ?? "null"
    }
    
    /// convenience properties
    public var width: CGFloat { return size.width }
    public var height: CGFloat { return size.height }
   
    /// Returns the current tile width
    public var tileWidth: CGFloat {
        switch orientation {
        case .staggered:
            return CGFloat(Int(tileSize.width) & ~1)
        default:
            return tileSize.width
        }
    }
    
    /// Returns the current tile height
    public var tileHeight: CGFloat {
        switch orientation {
        case .staggered:
            return CGFloat(Int(tileSize.height) & ~1)
        default:
            return tileSize.height
        }
    }
    
    public var tileWidthHalf: CGFloat { return tileWidth / 2 }
    public var tileHeightHalf: CGFloat { return tileHeight / 2 }
    public var sizeHalved: CGSize { return CGSize(width: size.width / 2, height: size.height / 2)}
    public var tileSizeHalved: CGSize { return CGSize(width: tileWidthHalf, height: tileHeightHalf)}
    
    // hexagonal/staggered
    public var staggerX: Bool { return (staggeraxis == .x) }
    public var staggerEven: Bool { return staggerindex == .even }
    
    public var sideLengthX: CGFloat { return (staggeraxis == .x) ? CGFloat(hexsidelength) : 0 }
    public var sideLengthY: CGFloat { return (staggeraxis == .y) ? CGFloat(hexsidelength) : 0 }
    
    public var sideOffsetX: CGFloat { return (tileWidth - sideLengthX) / 2 }
    public var sideOffsetY: CGFloat { return (tileHeight - sideLengthY) / 2 }
    
    // coordinate grid values for hex/staggered
    public var columnWidth: CGFloat { return sideOffsetX + sideLengthX }
    public var rowHeight: CGFloat { return sideOffsetY + sideLengthY }
    
    // MARK: - Hexagonal / Staggered methods
    /**
     Returns true if the given x-coordinate represents a staggered (offset) column.
     
     - parameter x:  `Int` map x-coordinate.
     - returns: `Bool` column should be staggered.
     */
    internal func doStaggerX(_ x: Int) -> Bool {
        return staggerX && Bool((x & 1) ^ staggerEven.hashValue)
    }
    
    /**
     Returns true if the given y-coordinate represents a staggered (offset) row.
     
     - parameter x:  `Int` map y-coordinate.
     - returns: `Bool` row should be staggered.
     */
    internal func doStaggerY(_ y: Int) -> Bool {
        return !staggerX && Bool((y & 1) ^ staggerEven.hashValue)
    }
<<<<<<< HEAD
    
=======
        
>>>>>>> 0eeeaf0f
    internal func topLeft(_ x: CGFloat, _ y: CGFloat) -> CGPoint {
        // if the value of y is odd & stagger index is odd
        if (staggerX == false) {
            if Bool((Int(y) & 1) ^ staggerindex.hashValue) {
                return CGPoint(x: x, y: y - 1)
            } else {
                return CGPoint(x: x - 1, y: y - 1)
            }
        } else {
            // if the value of x is odd & stagger index is odd
            if Bool((Int(x) & 1) ^ staggerindex.hashValue) {
                return CGPoint(x: x - 1, y: y)
            } else {
                return CGPoint(x: x - 1, y: y - 1)
            }
        }
    }
            
    internal func topRight(_ x: CGFloat, _ y: CGFloat) -> CGPoint {
        if (staggerX == false) {           
            if Bool((Int(y) & 1) ^ staggerindex.hashValue) {
                return CGPoint(x: x + 1, y: y - 1)
            } else {
                return CGPoint(x: x, y: y - 1)
            }
        } else {
            if Bool((Int(x) & 1) ^ staggerindex.hashValue) {
                return CGPoint(x: x + 1, y: y)
            } else {
                return CGPoint(x: x + 1, y: y - 1)
            }
        }
    }
    
    internal func bottomLeft(_ x: CGFloat, _ y: CGFloat) -> CGPoint {
        if (staggerX == false) {
            if Bool((Int(y) & 1) ^ staggerindex.hashValue) {
                return CGPoint(x: x, y: y + 1)
            } else {
                return CGPoint(x: x - 1, y: y + 1)
            }
        } else {
            if Bool((Int(x) & 1) ^ staggerindex.hashValue) {
                return CGPoint(x: x - 1, y: y + 1)
            } else {
                return CGPoint(x: x - 1, y: y)
            }
        }
    }
    
    internal func bottomRight(_ x: CGFloat, _ y: CGFloat) -> CGPoint {
        if (staggerX == false) {
            if Bool((Int(y) & 1) ^ staggerindex.hashValue) {
                return CGPoint(x: x + 1, y: y + 1)
            } else {
                return CGPoint(x: x, y: y + 1)
            }
        } else {
            if Bool((Int(x) & 1) ^ staggerindex.hashValue) {
                return CGPoint(x: x + 1, y: y + 1)
            } else {
                return CGPoint(x: x + 1, y: y)
            }
        }
    }
    
    override open var description: String {
        let sizedesc = "\(sizeInPoints.shortDescription): (\(size.shortDescription) @ \(tileSize.shortDescription))"
        return "Map: \(mapName), \(sizedesc), \(tileCount) tiles"
    }
    
    override open var debugDescription: String { return description }
    
<<<<<<< HEAD
    /// Visualize the current grid & bounds.
    internal var debugDraw: Bool {
        get {
            return baseLayer.debugDraw
        } set {
            guard newValue != baseLayer.debugDraw else { return }
            baseLayer.debugDraw = newValue
            baseLayer.showGrid = newValue
            showObjects = newValue
=======
    /** 
     Returns an array of tiles/objects.
     
     - returns: `[SKNode]` array of child objects.
     */
    open func renderableObjects() -> [SKNode] {
        var result: [SKNode] = []
        enumerateChildNodes(withName: "//*") {
            node, stop in
            if (node as? SKTile != nil) || (node as? SKTileObject != nil) {
                result.append(node)
            }
>>>>>>> 0eeeaf0f
        }
        return result
    }
    
    /**
     Dump a summary of the current scenes layer data.
     */
<<<<<<< HEAD
    internal func debugLayers(reverse: Bool = false) {
        guard (layerCount > 0) else { return }
        let largestName = layerNames().max() { (a, b) -> Bool in a.characters.count < b.characters.count }
        let nameStr = "# Tilemap \"\(name!)\": \(layerCount) Layers:"
        let filled = String(repeating: "-", count: nameStr.characters.count)
        print("\n\(nameStr)\n\(filled)")
=======
    open func mapStatistics() {
        guard (layerCount > 0) else {
            print("# Tilemap \"\(mapName)\": 0 Layers")
            return
        }
        
        // format the header
        let headerString = "# Tilemap \"\(mapName)\": \(tileCount) Tiles: \(layerCount) Layers"
        let titleUnderline = String(repeating: "-", count: headerString.characters.count)
        var outputString = "\n\(headerString)\n\(titleUnderline)"
        
        var allLayers = self.layers
        allLayers.insert(self.baseLayer, at: 0)
        // grab the stats from each layer
        let allLayerStats = allLayers.map { $0.layerStatsDescription }
        
>>>>>>> 0eeeaf0f
        
        var prefixes: [String] = ["", "", "", "", "pos", "size", "offset", "anc", "zpos", "opac"]
        var buffers: [Int] = [1, 2, 0, 0, 1, 1, 1, 1, 1, 1]
        var columnSizes: [Int] = Array(repeating: 0, count: prefixes.count)
        
        
        for (_, stats) in allLayerStats.enumerated() {
            
            for stat in stats {
                let colIndex = Int(stats.index(of: stat)!)
                
                let colCharacters = stat.characters.count
                let prefix = prefixes[colIndex]
                let buffer = buffers[colIndex]

                if colCharacters > 0 {
                    let bufferSize = (prefix.characters.count > 0 ) ? prefix.characters.count + buffer : 2
                    let columnSize = colCharacters + bufferSize
                    if columnSize > columnSizes[colIndex] {
                         columnSizes[colIndex] = columnSize
                    }
                }
            }
        }
        
<<<<<<< HEAD
        for layer in layersToPrint {
            if (layer != baseLayer) {
                let layerName = layer.name!
                let nameString = "\"\(layerName)\""
                let indexString = "\(layer.index): ".zfill(4, pattern: " ", padLeft: false)
                print("\(indexString) \(layer.layerType.stringValue.capitalized.zfill(6, pattern: " ", padLeft: false)) \(nameString.zfill(largestName!.characters.count + 2, pattern: " ", padLeft: false))   pos: \(layer.position.roundTo(1)), size: \(layer.sizeInPoints.roundTo(1)),  offset: \(layer.offset.roundTo(1)), anc: \(layer.anchorPoint.roundTo()), z: \(layer.zPosition.roundTo())")
=======
        
        
        for (_, stats) in allLayerStats.enumerated() {
            var layerOutputString = ""
            for (sidx, stat) in stats.enumerated() {
                
                let columnSize = columnSizes[sidx]
                let buffer = buffers[sidx]
                
                let isLastColumn = (sidx == stats.count - 1)
                // format the prefix for each column
                var prefix  = ""
                var divider = ""
                var comma   = ""
                
                var currentColumnValue = " "
                
                // for empty values, add an extra buffer
                var emptyBuffer = 2
                if stat.characters.count > 0 {
                    emptyBuffer = 0
                    prefix = prefixes[sidx]
                    if prefix.characters.count > 0 {
                        divider = ": "
                        if isLastColumn == false {
                            comma = ", "
                        }
                        prefix = "\(prefix)\(divider)"
                    }
                    
                    currentColumnValue = "\(prefix)\(stat)\(comma)"
                }
>>>>>>> 0eeeaf0f
                
                let fillSize = columnSize + comma.characters.count + buffer + emptyBuffer
                layerOutputString += currentColumnValue.zfill(length: fillSize, pattern: " ", padLeft: false)
            }
            
            outputString += "\n\(layerOutputString)"
        }

        print("\n\n" + outputString + "\n\n")
    }
}


/**
 Default implementations of callbacks.
 */
extension SKTilemapDelegate {
    
    /// Determines the z-zposition difference between layers.
    public var zDeltaForLayers: CGFloat {
        return 50
    }
    
    /**
     Called when the tilemap is instantiated.

     - parameter tilemap:  `SKTilemap` tilemap instance.
     */
    public func didBeginParsing(_ tilemap: SKTilemap) {}
    /**
     Called when a tileset is instantiated.

     - parameter tileset:  `SKTileset` tileset instance.
     */
    public func didAddTileset(_ tileset: SKTileset) {}
    /**
     Called when a layer is added to a tilemap.

     - parameter layer:  `TiledLayerObject` tilemap instance.
     */
    public func didAddLayer(_ layer: TiledLayerObject) {}
    /**
     Called when the tilemap is finished parsing.

     - parameter tilemap:  `SKTilemap` tilemap instance.
     */
    public func didReadMap(_ tilemap: SKTilemap) {}
    /**
     Called when the tilemap layers are finished rendering.

     - parameter tilemap:  `SKTilemap` tilemap instance.
     */
    public func didRenderMap(_ tilemap: SKTilemap, _ completion: (()->())? = nil) {}
    /**
     Returns a tile object for use in tile layers.

     - parameter className:  `String` optional class name.
     - returns `SKTile.self`:  `SKTile` subclass.
     */
    public func objectForTile(className: String? = nil) -> SKTile.Type { return SKTile.self }
}

// TODO: - Expand these
extension SKTilemap: TiledSceneCameraDelegate {
    public func cameraBoundsChanged(bounds: CGRect, position: CGPoint, zoom: CGFloat) {}
    public func cameraPositionChanged(newPosition: CGPoint) {}
    public func cameraZoomChanged(newZoom: CGFloat) {}
}


// MARK: - Deprecated

extension SKTilemap {
    
    /**
     Returns an array of all child layers, sorted by index (first is lowest, last is highest).
     
     - returns: `[TiledLayerObject]` array of layers.
     */
    @available(*, deprecated, message: "use `getLayers()` instead")
    open func allLayers() -> [TiledLayerObject] {
        return layers.sorted(by: { $0.index < $1.index })
    }
    
    /**
     Returns a named tile layer from the layers set.
     
     - parameter name: `String` tile layer name.
     - returns: `TiledLayerObject?` layer object.
     */
    @available(*, deprecated, message: "use `getLayers(named:)` instead")
    open func getLayer(named layerName: String) -> TiledLayerObject? {
        if let index = layers.index( where: { $0.name == layerName } ) {
            let layer = layers[index]
            return layer
        }
        return nil
    }
    
    /**
     Returns a named tile layer if it exists, otherwise, nil.
     
     - parameter named: `String` tile layer name.
     - returns: `SKTileLayer?`
     */
    @available(*, deprecated, message: "use `tileLayers(named:)` instead")
    open func tileLayer(named name: String) -> SKTileLayer? {
        if let layerIndex = tileLayers().index( where: { $0.name == name } ) {
            let layer = tileLayers()[layerIndex]
            return layer
        }
        return nil
    }
    
    /**
     Returns a named object group if it exists, otherwise, nil.
     
     - parameter named: `String` tile layer name.
     - returns: `SKObjectGroup?`
     */
    @available(*, deprecated, message: "use `objectGroups(named:)` instead")
    open func objectGroup(named name: String) -> SKObjectGroup? {
        if let layerIndex = objectGroups().index( where: { $0.name == name } ) {
            let layer = objectGroups()[layerIndex]
            return layer
        }
        return nil
    }
    
    /**
     Output a summary of the current scenes layer data.
     */
    @available(*, deprecated, message: "use `mapStatistics()` instead")
    open func debugLayers(reverse: Bool=false) {
        mapStatistics()
    }
}
<|MERGE_RESOLUTION|>--- conflicted
+++ resolved
@@ -7,6 +7,7 @@
 //
 
 import SpriteKit
+import GameplayKit
 
 
 internal enum TiledColors: String {
@@ -159,18 +160,15 @@
     func objectForTile(className: String?) -> SKTile.Type
 }
 
-
+    
 /**
  The `SKTilemap` class represents a container which manages layers, tiles (sprites), vector objects & images.
  
-<<<<<<< HEAD
-=======
-
+ 
  - `size`:          `CGSize` tile map size in tiles.
  - `tileSize`:      `CGSize` tile map tile size in pixels.
  - `sizeInPoints`:  `CGSize` tile map size in points.
  
->>>>>>> 0eeeaf0f
  Tile data is stored in `SKTileset` tile sets.
  */
 open class SKTilemap: SKCropNode, SKTiledObject {
@@ -253,6 +251,18 @@
         return result
     }
     
+    /// Returns an array of pathfinding graphs.
+    open var graphs: [GKGridGraph<GKGridGraphNode>] {
+        var result: [GKGridGraph<GKGridGraphNode>] = []
+        for tileLayer in tileLayers() {
+            if let graph = tileLayer.graph {
+                result.append(graph as! GKGridGraph<GKGridGraphNode>)
+            }
+        }
+        return result
+    }
+    
+    
     /// Optional background color (read from the Tiled file)
     open var backgroundColor: SKColor? = nil {
         didSet {
@@ -269,7 +279,7 @@
             (maskNode as? SKSpriteNode)?.texture?.filteringMode = .nearest
         }
     }
-
+    
     /** 
     The tile map default base layer, used for displaying the current grid, getting coordinates, etc.
     */
@@ -299,7 +309,7 @@
     }
     
     internal var loggingLevel: LoggingLevel = .warning
-
+    
     
     open var color: SKColor = SKColor.clear                            // used for pausing
     open var gridColor: SKColor = SKColor.black                        // color used to visualize the tile grid
@@ -319,8 +329,8 @@
     
     /// dynamics
     open var gravity: CGVector = CGVector.zero
-    
     /// Weak reference to `SKTilemapDelegate` delegate.
+
     weak open var delegate: SKTilemapDelegate?
     
     /// Size of the map in points.
@@ -447,7 +457,7 @@
             layers.forEach { $0.antialiased = antialiasLines }
         }
     }
-    
+
     /// Global tile count
     open var tileCount: Int {
         return tileLayers(recursive: true).reduce(0) { (result: Int, layer: SKTileLayer) in
@@ -643,10 +653,10 @@
     open func pointForCoordinate(coord: CGPoint, offsetX: CGFloat=0, offsetY: CGFloat=0) -> CGPoint {
         return baseLayer.pointForCoordinate(coord: coord, offsetX: offsetX, offsetY: offsetY)
     }
-    
+
     /**
      Returns a tile coordinate for a given point in the layer.
-     
+    
      - parameter point: `CGPoint` point in layer.
      - returns: `CGPoint` tile coordinate.
      */
@@ -710,7 +720,7 @@
         layer.gridColor = gridColor
         layer.frameColor = frameColor
         layer.highlightColor = highlightColor
-    }
+        }
     
     /**
      Remove a layer from the current layers set.
@@ -815,7 +825,7 @@
      */
     open func tileLayers(named layerName: String, recursive: Bool=true) -> [SKTileLayer] {
         return getLayers(recursive: recursive).filter { $0 as? SKTileLayer != nil }.filter { $0.name == layerName } as! [SKTileLayer]
-    }
+        }
     
     /**
      Returns a tile layer at the given index, otherwise, nil.
@@ -880,7 +890,7 @@
         }
         return nil
     }
-    
+
     /**
      Return group layers matching the given name. If recursive is false, only returns top-level layers.
      
@@ -980,7 +990,7 @@
      */
     open func tilesAt(coord: CGPoint) -> [SKTile] {
         return tileLayers(recursive: true).flatMap { $0.tileAt(coord: coord) }
-    }
+            }
 
     /**
      Return tiles at the given coordinate (all tile layers).
@@ -1030,7 +1040,7 @@
      */
     open func getTiles(ofType type: String, recursive: Bool=true) -> [SKTile] {
         return tileLayers(recursive: recursive).flatMap { $0.getTiles(ofType: type) }
-    }
+        }
     
     /**
      Returns tiles with the given global id. If recursive is false, only returns tiles from top-level layers.
@@ -1069,22 +1079,7 @@
     }
     
     /**
-<<<<<<< HEAD
-     Return tile data with a property of the given type (all tile layers).
-     
-     - parameter named: `String` property name.
-     - parameter value: `AnyObject` property value.
-     - returns: `[SKTile]` array of tiles.
-     */
-    open func getTileData(_ named: String, _ value: AnyObject) -> [SKTilesetData] {
-        return tileSets.flatMap { $0.getTileData(named, value)}
-    }
-    
-    /**
-     Returns an array of all animated tile objects.
-=======
      Return the top-most tile at the given coordinate.
->>>>>>> 0eeeaf0f
      
      - parameter coord: `CGPoint` coordinate.
      - returns: `SKTile?` first tile in layers.
@@ -1158,7 +1153,7 @@
      */
     open func getObjects(recursive: Bool=true) -> [SKTileObject] {
         return objectGroups(recursive: recursive).flatMap { $0.getObjects() }
-    }
+                }
     
     /**
      Return objects matching a given type. If recursive is false, only returns tiles from top-level layers.
@@ -1169,7 +1164,7 @@
      */
     open func getObjects(ofType type: String, recursive: Bool=true) -> [SKTileObject] {
         return objectGroups(recursive: recursive).flatMap { $0.getObjects(ofType: type) }
-    }
+            }
     
     /**
      Return objects matching a given name. If recursive is false, only returns tiles from top-level layers.
@@ -1180,7 +1175,7 @@
      */
     open func getObjects(named: String, recursive: Bool=true) -> [SKTileObject] {
         return objectGroups(recursive: recursive).flatMap { $0.getObjects(named: named) }
-    }
+        }
     
     /**
      Return objects with the given text value. If recursive is false, only returns tiles from top-level layers.
@@ -1195,13 +1190,13 @@
     
     /**
      Returns an object with the given id.
-     
+                
      - parameter id: `Int` Object id.
      - returns: `SKTileObject?`
      */
     open func getObject(withID id: Int) -> SKTileObject? {
         return objectGroups(recursive: true).flatMap { $0.getObject(withID: id) }.first
-    }
+                    }
     
     /**
      Return objects with a tile id. If recursive is false, only returns tiles from top-level layers.
@@ -1211,7 +1206,7 @@
      */
     open func tileObjects(recursive: Bool=true) -> [SKTileObject] {
         return objectGroups(recursive: recursive).flatMap { $0.tileObjects() }
-    }
+            }
     
     /**
      Return text objects. If recursive is false, only returns tiles from top-level layers.
@@ -1221,7 +1216,7 @@
      */
     open func textObjects(recursive: Bool=true) -> [SKTileObject] {
         return objectGroups(recursive: recursive).flatMap { $0.textObjects() }
-    }
+            }
     
     // MARK: - Coordinates
     
@@ -1277,7 +1272,7 @@
         let timeInterval = Date().timeIntervalSince(timeStarted)
         let timeStamp = String(format: "%.\(String(3))f", timeInterval)        
         if loggingLevel.rawValue <= 1 {
-            print("\n ✽ Success! tilemap \"\(name != nil ? name! : "null")\" rendered in: \(timeStamp)s ✽\n")
+            print("\n ✽ Success! tilemap \"\(mapName)\" rendered in: \(timeStamp)s ✽\n")
         }
         
         // transfer attributes
@@ -1287,6 +1282,10 @@
         defer {
             self.delegate?.didRenderMap(self)
         }
+        
+        // build any pathfinding graphs
+        // TODO: callback to scene?
+        buildGraphs()
     }
     
     // MARK: - Updates
@@ -1302,10 +1301,10 @@
         guard (isRendered == true) else { return }
 
         let scaleFactor = getContentScaleFactor()
-        
+    
         _layers.forEach{ layer in
             layer.position = clampedPosition(point: layer.position, scale: scaleFactor)
-            
+    
         }
         
         clampPositionWithNode(node: self, scale: scaleFactor)
@@ -1427,11 +1426,7 @@
     internal func doStaggerY(_ y: Int) -> Bool {
         return !staggerX && Bool((y & 1) ^ staggerEven.hashValue)
     }
-<<<<<<< HEAD
-    
-=======
-        
->>>>>>> 0eeeaf0f
+    
     internal func topLeft(_ x: CGFloat, _ y: CGFloat) -> CGPoint {
         // if the value of y is odd & stagger index is odd
         if (staggerX == false) {
@@ -1505,17 +1500,6 @@
     
     override open var debugDescription: String { return description }
     
-<<<<<<< HEAD
-    /// Visualize the current grid & bounds.
-    internal var debugDraw: Bool {
-        get {
-            return baseLayer.debugDraw
-        } set {
-            guard newValue != baseLayer.debugDraw else { return }
-            baseLayer.debugDraw = newValue
-            baseLayer.showGrid = newValue
-            showObjects = newValue
-=======
     /** 
      Returns an array of tiles/objects.
      
@@ -1528,7 +1512,6 @@
             if (node as? SKTile != nil) || (node as? SKTileObject != nil) {
                 result.append(node)
             }
->>>>>>> 0eeeaf0f
         }
         return result
     }
@@ -1536,31 +1519,26 @@
     /**
      Dump a summary of the current scenes layer data.
      */
-<<<<<<< HEAD
-    internal func debugLayers(reverse: Bool = false) {
-        guard (layerCount > 0) else { return }
-        let largestName = layerNames().max() { (a, b) -> Bool in a.characters.count < b.characters.count }
-        let nameStr = "# Tilemap \"\(name!)\": \(layerCount) Layers:"
-        let filled = String(repeating: "-", count: nameStr.characters.count)
-        print("\n\(nameStr)\n\(filled)")
-=======
-    open func mapStatistics() {
+    open func mapStatistics(base: Bool = false) {
         guard (layerCount > 0) else {
             print("# Tilemap \"\(mapName)\": 0 Layers")
             return
         }
         
         // format the header
-        let headerString = "# Tilemap \"\(mapName)\": \(tileCount) Tiles: \(layerCount) Layers"
+        let graphsString = (graphs.count > 0) ? (graphs.count > 1) ? " : \(graphs.count) Graphs" : " : \(graphs.count) Graph" : ""
+        let headerString = "# Tilemap \"\(mapName)\": \(tileCount) Tiles: \(layerCount) Layers\(graphsString)"
         let titleUnderline = String(repeating: "-", count: headerString.characters.count)
         var outputString = "\n\(headerString)\n\(titleUnderline)"
         
         var allLayers = self.layers
-        allLayers.insert(self.baseLayer, at: 0)
+        
+        if (base == true) {
+            allLayers.insert(self.baseLayer, at: 0)
+        }
+        
         // grab the stats from each layer
         let allLayerStats = allLayers.map { $0.layerStatsDescription }
-        
->>>>>>> 0eeeaf0f
         
         var prefixes: [String] = ["", "", "", "", "pos", "size", "offset", "anc", "zpos", "opac"]
         var buffers: [Int] = [1, 2, 0, 0, 1, 1, 1, 1, 1, 1]
@@ -1586,16 +1564,8 @@
             }
         }
         
-<<<<<<< HEAD
-        for layer in layersToPrint {
-            if (layer != baseLayer) {
-                let layerName = layer.name!
-                let nameString = "\"\(layerName)\""
-                let indexString = "\(layer.index): ".zfill(4, pattern: " ", padLeft: false)
-                print("\(indexString) \(layer.layerType.stringValue.capitalized.zfill(6, pattern: " ", padLeft: false)) \(nameString.zfill(largestName!.characters.count + 2, pattern: " ", padLeft: false))   pos: \(layer.position.roundTo(1)), size: \(layer.sizeInPoints.roundTo(1)),  offset: \(layer.offset.roundTo(1)), anc: \(layer.anchorPoint.roundTo()), z: \(layer.zPosition.roundTo())")
-=======
-        
-        
+        
+
         for (_, stats) in allLayerStats.enumerated() {
             var layerOutputString = ""
             for (sidx, stat) in stats.enumerated() {
@@ -1626,7 +1596,6 @@
                     
                     currentColumnValue = "\(prefix)\(stat)\(comma)"
                 }
->>>>>>> 0eeeaf0f
                 
                 let fillSize = columnSize + comma.characters.count + buffer + emptyBuffer
                 layerOutputString += currentColumnValue.zfill(length: fillSize, pattern: " ", padLeft: false)
@@ -1637,14 +1606,14 @@
 
         print("\n\n" + outputString + "\n\n")
     }
-}
+        }
 
 
 /**
  Default implementations of callbacks.
  */
 extension SKTilemapDelegate {
-    
+        
     /// Determines the z-zposition difference between layers.
     public var zDeltaForLayers: CGFloat {
         return 50
@@ -1652,7 +1621,7 @@
     
     /**
      Called when the tilemap is instantiated.
-
+    
      - parameter tilemap:  `SKTilemap` tilemap instance.
      */
     public func didBeginParsing(_ tilemap: SKTilemap) {}
@@ -1682,21 +1651,23 @@
     public func didRenderMap(_ tilemap: SKTilemap, _ completion: (()->())? = nil) {}
     /**
      Returns a tile object for use in tile layers.
-
+    
      - parameter className:  `String` optional class name.
+    internal var debugDraw: Bool {
+        get {
      - returns `SKTile.self`:  `SKTile` subclass.
      */
     public func objectForTile(className: String? = nil) -> SKTile.Type { return SKTile.self }
-}
+        }
 
 // TODO: - Expand these
 extension SKTilemap: TiledSceneCameraDelegate {
     public func cameraBoundsChanged(bounds: CGRect, position: CGPoint, zoom: CGFloat) {}
     public func cameraPositionChanged(newPosition: CGPoint) {}
     public func cameraZoomChanged(newZoom: CGFloat) {}
-}
-
-
+    }
+
+    
 // MARK: - Deprecated
 
 extension SKTilemap {
@@ -1728,7 +1699,7 @@
     
     /**
      Returns a named tile layer if it exists, otherwise, nil.
-     
+        
      - parameter named: `String` tile layer name.
      - returns: `SKTileLayer?`
      */
@@ -1739,11 +1710,11 @@
             return layer
         }
         return nil
-    }
-    
+        }
+        
     /**
      Returns a named object group if it exists, otherwise, nil.
-     
+                
      - parameter named: `String` tile layer name.
      - returns: `SKObjectGroup?`
      */
@@ -1752,9 +1723,9 @@
         if let layerIndex = objectGroups().index( where: { $0.name == name } ) {
             let layer = objectGroups()[layerIndex]
             return layer
-        }
+            }
         return nil
-    }
+        }
     
     /**
      Output a summary of the current scenes layer data.
