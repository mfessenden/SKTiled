--- conflicted
+++ resolved
@@ -55,7 +55,7 @@
  */
 public struct TextObjectAttributes {
     public var fontName: String = "Arial"
-    public var fontSize: CGFloat = 12
+    public var fontSize: CGFloat = 16
     public var fontColor: SKColor = .black
     public var alignment: TextAlignment = TextAlignment()
     
@@ -134,14 +134,22 @@
     
     /// Object opacity
     open var opacity: CGFloat {
-        get { return self.alpha }
-        set { self.alpha = newValue }
+        get {
+            return self.alpha
+        }
+        set {
+            self.alpha = newValue
+        }
     }
     
     /// Object visibility
     open var visible: Bool {
-        get { return !self.isHidden }
-        set { self.isHidden = !newValue }
+        get {
+            return !self.isHidden
+        }
+        set {
+            self.isHidden = !newValue
+        }
     }
     
     /// Returns the bounding box of the shape.
@@ -165,6 +173,11 @@
     /// Signifies that this object is a text or tile object.
     open var isRenderableType: Bool {
         return (gid != nil) || (textAttributes != nil)
+    }
+    
+    /// Signifies that this object is a polygonal type.
+    open var isPolyType: Bool {
+        return (objectType == .polygon) || (objectType == .polyline)
     }
     
     // MARK: - Init
@@ -177,7 +190,7 @@
      */
     public init(width: CGFloat, height: CGFloat, type: SKObjectType = .rectangle){
         super.init()
-        
+    
         // Rectangular and ellipse objects get initial points.
         if (width > 0) && (height > 0) {
             points = [CGPoint(x: 0, y: 0),
@@ -291,11 +304,13 @@
         
         guard let layer = layer,
             let vertices = getVertices(),
-            points.count > 1 else { return }
-        
+            points.count > 1 else {
+                return
+        }
+
         
         let uiScale: CGFloat
-        #if os(iOS)
+        #if os(iOS) || os(tvOS)
         uiScale = UIScreen.main.scale
         #else
         uiScale = NSScreen.main()!.backingScaleFactor
@@ -315,48 +330,48 @@
         var translatedVertices: [CGPoint] = (gid == nil) ? vertices.map { $0.invertedY } : vertices
             
         switch objectType {
+            
+            case .ellipse:
+                var bezPoints: [CGPoint] = []
+                for (index, point) in translatedVertices.enumerated() {
+                    let nextIndex = (index < translatedVertices.count - 1) ? index + 1 : 0
+                    bezPoints.append(lerp(start: point, end: translatedVertices[nextIndex], t: 0.5))
+                }
                 
-        case .ellipse:
-            var bezPoints: [CGPoint] = []
-            for (index, point) in translatedVertices.enumerated() {
-                let nextIndex = (index < translatedVertices.count - 1) ? index + 1 : 0
-                bezPoints.append(lerp(start: point, end: translatedVertices[nextIndex], t: 0.5))
-            }
-            
-            self.path = bezierPath(bezPoints, closed: true, alpha: 0.75)
+                self.path = bezierPath(bezPoints, closed: true, alpha: 0.75)
                 
-            // draw a cage around the curve
+                // draw a cage around the curve
             if (layer.orientation == .isometric) {
                 let controlPath = polygonPath(translatedVertices)
-                let controlShape = SKShapeNode(path: controlPath, centered: false)
-                addChild(controlShape)
-                controlShape.fillColor = SKColor.clear
-                controlShape.strokeColor = self.strokeColor.withAlphaComponent(0.2)
-                controlShape.isAntialiased = true
-                controlShape.lineWidth = self.lineWidth / 2
-            }
-            
-        default:
-            let closedPath: Bool = (self.objectType == .polyline) ? false : true
-            self.path = polygonPath(translatedVertices, closed: closedPath)
-        }
-        
-        // draw the first point of poly objects
-        if (self.objectType == .polyline) || (self.objectType == .polygon) {
+                    let controlShape = SKShapeNode(path: controlPath, centered: false)
+                    addChild(controlShape)
+                    controlShape.fillColor = SKColor.clear
+                    controlShape.strokeColor = self.strokeColor.withAlphaComponent(0.2)
+                    controlShape.isAntialiased = true
+                    controlShape.lineWidth = self.lineWidth / 2
+                }
                 
-            if (self.gid == nil) {
-                childNode(withName: "FirstPoint")?.removeFromParent()
+            default:
+                let closedPath: Bool = (self.objectType == .polyline) ? false : true
+                self.path = polygonPath(translatedVertices, closed: closedPath)
+        }
+        
+            // draw the first point of poly objects
+            if (self.objectType == .polyline) || (self.objectType == .polygon) {
                 
-                // the first-point radius should be larger for thinner (>1.0) line widths
-                let anchorRadius = (self.lineWidth > 1) ? self.lineWidth * 2 : self.lineWidth * 3.5
-                let anchor = SKShapeNode(circleOfRadius: anchorRadius)
-                anchor.name = "FirstPoint"
-                addChild(anchor)
-                anchor.position = vertices[0].invertedY
-                anchor.strokeColor = SKColor.clear
-                anchor.fillColor = self.strokeColor
-                anchor.isAntialiased = isAntialiased
-            }
+                if (self.gid == nil) {
+                    childNode(withName: "FirstPoint")?.removeFromParent()
+
+                    // the first-point radius should be larger for thinner (>1.0) line widths
+                    let anchorRadius = (self.lineWidth > 1) ? self.lineWidth * 2 : self.lineWidth * 3.5
+                    let anchor = SKShapeNode(circleOfRadius: anchorRadius)
+                    anchor.name = "FirstPoint"
+                    addChild(anchor)
+                    anchor.position = vertices[0].invertedY
+                    anchor.strokeColor = SKColor.clear
+                    anchor.fillColor = self.strokeColor
+                    anchor.isAntialiased = isAntialiased
+                }
         }
         
         // if the object has a gid property, render it as a tile
@@ -371,17 +386,7 @@
                 size = tileData.texture.size()
             }
     
-<<<<<<< HEAD
-    /**
-     Render with a tile ID.
-     */
-    internal func renderWith(gid: Int) {
-        if let objectGroup = layer {
-            if let tileData = objectGroup.tilemap.getTileData(gid) {
-                let boundingBox = calculateAccumulatedFrame()
-=======
             let tileAttrs = flippedTileFlags(id: UInt32(gid))
->>>>>>> 3e4f0b3c
                 
             // set the tile data flip flags
             tileData.flipHoriz = tileAttrs.hflip
@@ -390,8 +395,8 @@
             
             // remove existing tile
             self.tile?.removeFromParent()
-
-            if (tileData.texture != nil) {
+                
+                if (tileData.texture != nil) {
                 
                 childNode(withName: "TileObject")?.removeFromParent()
                 if let tileSprite = SKTile(data: tileData) {
@@ -428,7 +433,7 @@
             
             let image = drawTextObject(withScale: renderQuality)
             strokeColor = (debug == false) ? SKColor.clear : layer.gridColor.withAlphaComponent(0.75)
-            fillColor = SKColor.clear
+                    fillColor = SKColor.clear
             
             childNode(withName: "TextObject")?.removeFromParent()
             let textTexture = SKTexture(cgImage: image)
@@ -455,7 +460,7 @@
     open func drawTextObject(withScale: CGFloat=8) -> CGImage {
         // TODO: Need to catch font errors here
         let uiScale: CGFloat
-        #if os(iOS)
+        #if os(iOS) || os(tvOS)
         uiScale = UIScreen.main.scale
         #else
         uiScale = NSScreen.main()!.backingScaleFactor
@@ -482,7 +487,7 @@
             context.restoreGState()
         }
     }
-
+    
     // MARK: - Polygon Points
     /**
      Add polygons points.
@@ -567,7 +572,7 @@
         }
         
         } else {
-        physicsBody = SKPhysicsBody(polygonFrom: objectPath)
+            physicsBody = SKPhysicsBody(polygonFrom: objectPath)
         }
 
         physicsBody?.isDynamic = (physicsType == .dynamic)
@@ -633,7 +638,7 @@
 
 
 extension TextObjectAttributes {
-    #if os(iOS)
+    #if os(iOS) || os(tvOS)
     public var font: UIFont {
         if let uifont = UIFont(name: fontName, size: fontSize * renderQuality) {
             return uifont
@@ -653,7 +658,7 @@
 
 extension TextObjectAttributes.TextAlignment.HoriztonalAlignment {
     /// Return a integer value for passing to NSTextAlignment.
-    #if os(iOS)
+    #if os(iOS) || os(tvOS)
     public var intValue: Int {
         switch self {
         case .left:
@@ -681,7 +686,7 @@
 
 extension TextObjectAttributes.TextAlignment.VerticalAlignment {
     /// Return a UInt value for passing to NSTextAlignment.
-    #if os(iOS)
+    #if os(iOS) || os(tvOS)
     public var intValue: Int {
         switch self {
         case .top:
