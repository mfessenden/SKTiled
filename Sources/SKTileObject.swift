--- conflicted
+++ resolved
@@ -37,13 +37,9 @@
 
     /// Font name.
     public var fontName: String = "Arial"
-<<<<<<< HEAD
-    public var fontSize: CGFloat = 16
-=======
     /// Font size.
     public var fontSize: CGFloat = 16
     /// Font color.
->>>>>>> e1e5a80d
     public var fontColor: SKColor = .black
     /// Font alignment.
     public struct TextAlignment {
@@ -121,7 +117,7 @@
     open var size: CGSize = CGSize.zero
 
 
-    public enum CollisionType {  // TODO: this could be an optionset
+    public enum CollisionType {
         case none
         case dynamic
         case collision
@@ -162,31 +158,7 @@
             drawObject()
         }
     }
-<<<<<<< HEAD
-    
-    /// Object opacity
-    open var opacity: CGFloat {
-        get {
-            return self.alpha
-        }
-        set {
-            self.alpha = newValue
-        }
-    }
-    
-    /// Object visibility
-    open var visible: Bool {
-        get {
-            return !self.isHidden
-        }
-        set {
-            self.isHidden = !newValue
-        }
-    }
-    
-=======
-
->>>>>>> e1e5a80d
+
     /// Returns the bounding box of the shape.
     open var bounds: CGRect {
         return CGRect(x: 0, y: 0, width: size.width, height: -size.height)
@@ -208,20 +180,12 @@
     open var isRenderableType: Bool {
         return (gid != nil) || (textAttributes != nil)
     }
-<<<<<<< HEAD
-    
-=======
-
->>>>>>> e1e5a80d
+
     /// Signifies that this object is a polygonal type.
     open var isPolyType: Bool {
         return (objectType == .polygon) || (objectType == .polyline)
     }
-<<<<<<< HEAD
-    
-=======
-
->>>>>>> e1e5a80d
+
     // MARK: - Init
     /**
      Initialize the object with width & height attributes.
@@ -232,11 +196,7 @@
      */
     required public init(width: CGFloat, height: CGFloat, type: ObjectType = .rectangle) {
         super.init()
-<<<<<<< HEAD
-    
-=======
-
->>>>>>> e1e5a80d
+
         // Rectangular and ellipse objects get initial points.
         if (width > 0) && (height > 0) {
             points = [CGPoint(x: 0, y: 0),
@@ -361,26 +321,11 @@
 
         guard let layer = layer,
             let vertices = getVertices(),
-<<<<<<< HEAD
-            points.count > 1 else {
-                return
-        }
-
-        
-        let uiScale: CGFloat
-        #if os(iOS) || os(tvOS)
-        uiScale = UIScreen.main.scale
-        #else
-        uiScale = NSScreen.main()!.backingScaleFactor
-        #endif
-        
-=======
             points.count > 1 else { return }
 
 
         let uiScale: CGFloat = SKTiledContentScaleFactor
 
->>>>>>> e1e5a80d
         // polyline objects should have no fill
         self.fillColor = (self.objectType == .polyline) ? SKColor.clear : self.fillColor
         self.isAntialiased = layer.antialiased
@@ -395,50 +340,6 @@
         var translatedVertices: [CGPoint] = (isPolyType == true) ? (gid == nil) ? vertices.map { $0.invertedY } : vertices : (gid == nil) ? vertices.map { $0.invertedY } : vertices
 
         switch objectType {
-<<<<<<< HEAD
-            
-            case .ellipse:
-                var bezPoints: [CGPoint] = []
-                for (index, point) in translatedVertices.enumerated() {
-                    let nextIndex = (index < translatedVertices.count - 1) ? index + 1 : 0
-                    bezPoints.append(lerp(start: point, end: translatedVertices[nextIndex], t: 0.5))
-                }
-                
-                self.path = bezierPath(bezPoints, closed: true, alpha: 0.75)
-                
-                // draw a cage around the curve
-            if (layer.orientation == .isometric) {
-                let controlPath = polygonPath(translatedVertices)
-                    let controlShape = SKShapeNode(path: controlPath, centered: false)
-                    addChild(controlShape)
-                    controlShape.fillColor = SKColor.clear
-                    controlShape.strokeColor = self.strokeColor.withAlphaComponent(0.2)
-                    controlShape.isAntialiased = true
-                    controlShape.lineWidth = self.lineWidth / 2
-                }
-                
-            default:
-                let closedPath: Bool = (self.objectType == .polyline) ? false : true
-                self.path = polygonPath(translatedVertices, closed: closedPath)
-        }
-        
-            // draw the first point of poly objects
-            if (self.objectType == .polyline) || (self.objectType == .polygon) {
-                
-                if (self.gid == nil) {
-                    childNode(withName: "FirstPoint")?.removeFromParent()
-
-                    // the first-point radius should be larger for thinner (>1.0) line widths
-                    let anchorRadius = (self.lineWidth > 1) ? self.lineWidth * 2 : self.lineWidth * 3.5
-                    let anchor = SKShapeNode(circleOfRadius: anchorRadius)
-                    anchor.name = "FirstPoint"
-                    addChild(anchor)
-                    anchor.position = vertices[0].invertedY
-                    anchor.strokeColor = SKColor.clear
-                    anchor.fillColor = self.strokeColor
-                    anchor.isAntialiased = isAntialiased
-                }
-=======
 
         case .ellipse:
             var bezPoints: [CGPoint] = []
@@ -487,7 +388,6 @@
                 anchor.fillColor = self.strokeColor
                 anchor.isAntialiased = isAntialiased
             }
->>>>>>> e1e5a80d
         }
 
         // if the object has a gid property, render it as a tile
@@ -511,19 +411,10 @@
 
             // remove existing tile
             self.tile?.removeFromParent()
-<<<<<<< HEAD
-                
-                if (tileData.texture != nil) {
-                
-                childNode(withName: "TileObject")?.removeFromParent()
-=======
 
             if (tileData.texture != nil) {
 
                 childNode(withName: "TILE_OBJECT")?.removeFromParent()
-                // TODO: need delegate tile class
-                //layer.tilemap.delegate?.objectForTileType(named: "")
->>>>>>> e1e5a80d
                 if let tileSprite = SKTile(data: tileData) {
 
                     let boundingBox = polygonPath(translatedVertices)
@@ -570,15 +461,9 @@
             let image = drawTextObject(withScale: renderQuality)
 
             strokeColor = (debug == false) ? SKColor.clear : layer.gridColor.withAlphaComponent(0.75)
-<<<<<<< HEAD
-                    fillColor = SKColor.clear
-            
-            childNode(withName: "TextObject")?.removeFromParent()
-=======
             fillColor = SKColor.clear
 
 
->>>>>>> e1e5a80d
             let textTexture = SKTexture(cgImage: image)
             let textSprite = SKSpriteNode(texture: textTexture)
             textSprite.name = "TEXT_OBJECT"
@@ -599,16 +484,6 @@
      - returns: `CGImage` rendered text image.
      */
     open func drawTextObject(withScale: CGFloat=8) -> CGImage {
-<<<<<<< HEAD
-        // TODO: Need to catch font errors here
-        let uiScale: CGFloat
-        #if os(iOS) || os(tvOS)
-        uiScale = UIScreen.main.scale
-        #else
-        uiScale = NSScreen.main()!.backingScaleFactor
-        #endif
-        
-=======
 
         let uiScale: CGFloat = SKTiledContentScaleFactor
 
@@ -616,7 +491,6 @@
         let textRect = self.bounds
         let scaledRect = textRect * withScale
 
->>>>>>> e1e5a80d
         // need absolute size
         let scaledRectSize = fabs(textRect.size) * withScale
 
@@ -634,7 +508,6 @@
                     NSParagraphStyleAttributeName: textStyle
                     ]
 
-            // TODO: vertical alignment is slightly off from Tiled, NSStringDrawingContext needs 10.11
             // setup vertical alignment
             let fontHeight: CGFloat
             #if os(iOS) || os(tvOS)
@@ -667,14 +540,9 @@
             context.restoreGState()
         }
     }
-<<<<<<< HEAD
-    
-    // MARK: - Polygon Points
-=======
 
     // MARK: - Geometry
 
->>>>>>> e1e5a80d
     /**
      Add polygons points.
 
@@ -783,7 +651,6 @@
 
         addChild(bounds)
         bounds.setScale(1 / renderQuality)
-        bounds.blendMode = .screen
     }
 
     // MARK: - Debugging
