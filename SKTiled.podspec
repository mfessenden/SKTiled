--- conflicted
+++ resolved
@@ -1,14 +1,9 @@
 Pod::Spec.new do |s|
   s.name                  = "SKTiled"
-<<<<<<< HEAD
-  s.version               = "1.14"
-  s.summary               = "SKTiled is a Swift framework for using Tiled content with Apple's SpriteKit."
-=======
   s.version               = "1.15"
   s.summary               = "SKTiled is a lightweight framework for using Tiled files with Apple's SpriteKit."
->>>>>>> e1e5a80d
   s.description           = <<-DESC
-                            SKTiled is a Swift framework for using Tiled content with Apple's SpriteKit, allowing the creation of game assets from .tmx files.
+                            SKTiled is a simple framework for using Tiled files with Apple's SpriteKit, allowing the creation of game assets from .tmx files.
                             DESC
   s.author                = { "Michael Fessenden" => "michael.fessenden@gmail.com" }
   s.homepage              = "https://github.com/mfessenden/SKTiled"
